--- conflicted
+++ resolved
@@ -14,11 +14,8 @@
 - PR #4002 Adding to_frame and fix for categorical column issue
 - PR #4009 build script update to enable cudf build without installing
 - PR #3897 Port cuIO JSON reader to cudf::column types
-<<<<<<< HEAD
+- PR #4013 Add cython definition for io readers cudf/io/io_types.hpp
 - PR #4014 ORC/Parquet: add count parameter to stripe/rowgroup-based reader API
-=======
-- PR #4013 Add cython definition for io readers cudf/io/io_types.hpp
->>>>>>> 0a43df03
 
 ## Bug Fixes
 
