# cuDF 0.11.0 (Date TBD)

## New Features

- PR #2930 JSON Reader: Support ARROW_RANDOM_FILE input
- PR #2987 Add `inplace` arg to `DataFrame.reset_index` and `Series`
<<<<<<< HEAD
- PR #3129 Add strings column factory from `std::vector`s
=======
- PR #3054 Add parquet reader support for decimal data types
- PR #3094 Adding `any` and `all` support from libcudf
>>>>>>> d2c5c997

## Improvements

- PR #2904 Move gpu decompressors to cudf::io namespace
- PR #2977 Moved old C++ test utilities to legacy directory.
- PR #2965 Fix slow orc reader perf with large uncompressed blocks
- PR #2995 Move JIT type utilities to legacy directory
- PR #2927 Add ``Table`` and ``TableView`` extension classes that wrap legacy cudf::table
- PR #3005 Renames `cudf::exp` namespace to `cudf::experimental`
- PR #3008 Make safe versions of `is_null` and `is_valid` in `column_device_view`
- PR #3027 Move copying.hpp and related source to legacy folder
- PR #3014 Snappy decompression optimizations
- PR #3032 Use `asarray` to coerce indices to a NumPy array
- PR #2996 IO Readers: Replace `cuio::device_buffer` with `rmm::device_buffer`
- PR #3029 Update gdf_ numeric types with stdint and move to cudf namespace
- PR #3070 Move functions.h and related source to legacy
- PR #2951 Allow set_index to handle a list of column names

## Bug Fixes

- PR #3048 Support for zero columned tables
- PR #3030 Fix snappy decoding regression in PR #3014
- PR #3041 Fixed exp to experimental namespace name change issue
- PR #3060 Move copying.hpp includes to legacy


# cuDF 0.10.0 (Date TBD)

## New Features

- PR #2423 Added `groupby.quantile()`
- PR #2522 Add Java bindings for NVStrings backed upper and lower case mutators
- PR #2605 Added Sort based groupby in libcudf
- PR #2607 Add Java bindings for parsing JSON
- PR #2629 Add dropna= parameter to groupby
- PR #2585 ORC & Parquet Readers: Remove millisecond timestamp restriction
- PR #2507 Add GPU-accelerated ORC Writer
- PR #2559 Add Series.tolist()
- PR #2653 Add Java bindings for rolling window operations
- PR #2480 Merge `custreamz` codebase into `cudf` repo
- PR #2674 Add __contains__ for Index/Series/Column
- PR #2635 Add support to read from remote and cloud sources like s3, gcs, hdfs
- PR #2722 Add Java bindings for NVTX ranges
- PR #2702 Add make_bool to dataset generation functions
- PR #2394 Move `rapidsai/custrings` into `cudf`
- PR #2734 Final sync of custrings source into cudf
- PR #2724 Add libcudf support for __contains__
- PR #2777 Add python bindings for porter stemmer measure functionality
- PR #2781 Add issorted to is_monotonic
- PR #2685 Add cudf::scatter_to_tables and cython binding
- PR #2743 Add Java bindings for NVStrings timestamp2long as part of String ColumnVector casting
- PR #2785 Add nvstrings Python docs
- PR #2786 Add benchmarks option to root build.sh
- PR #2802 Add `cudf::repeat()` and `cudf.Series.repeat()`
- PR #2773 Add Fisher's unbiased kurtosis and skew for Series/DataFrame
- PR #2748 Parquet Reader: Add option to specify loading of PANDAS index
- PR #2807 Add scatter_by_map to DataFrame python API
- PR #2836 Add nvstrings.code_points method
- PR #2844 Add Series/DataFrame notnull
- PR #2858 Add GTest type list utilities
- PR #2870 Add support for grouping by Series of arbitrary length
- PR #2719 Series covariance and Pearson correlation
- PR #2207 Beginning of libcudf overhaul: introduce new column and table types
- PR #2869 Add `cudf.CategoricalDtype`
- PR #2838 CSV Reader: Support ARROW_RANDOM_FILE input
- PR #2655 CuPy-based Series and Dataframe .values property
- PR #2803 Added `edit_distance_matrix()` function to calculate pairwise edit distance for each string on a given nvstrings object.
- PR #2811 Start of cudf strings column work based on 2207
- PR #2872 Add Java pinned memory pool allocator
- PR #2969 Add findAndReplaceAll to ColumnVector
- PR #2814 Add Datetimeindex.weekday
- PR #2999 Add timestamp conversion support for string categories
- PR #2918 Add cudf::column timestamp wrapper types

## Improvements

- PR #2578 Update legacy_groupby to use libcudf group_by_without_aggregation
- PR #2581 Removed `managed` allocator from hash map classes.
- PR #2571 Remove unnecessary managed memory from gdf_column_concat
- PR #2648 Cython/Python reorg
- PR #2588 Update Series.append documentation
- PR #2632 Replace dask-cudf set_index code with upstream
- PR #2682 Add cudf.set_allocator() function for easier allocator init
- PR #2642 Improve null printing and testing
- PR #2747 Add missing Cython headers / cudftestutil lib to conda package for cuspatial build
- PR #2706 Compute CSV format in device code to speedup performance
- PR #2673 Add support for np.longlong type
- PR #2703 move dask serialization dispatch into cudf
- PR #2728 Add YYMMDD to version tag for nightly conda packages
- PR #2729 Handle file-handle input in to_csv
- PR #2741 CSV Reader: Move kernel functions into its own file
- PR #2766 Improve nvstrings python cmake flexibility
- PR #2756 Add out_time_unit option to csv reader, support timestamp resolutions
- PR #2771 Stopgap alias for to_gpu_matrix()
- PR #2783 Support mapping input columns to function arguments in apply kernels
- PR #2645 libcudf unique_count for Series.nunique
- PR #2817 Dask-cudf: `read_parquet` support for remote filesystems
- PR #2823 improve java data movement debugging
- PR #2806 CSV Reader: Clean-up row offset operations
- PR #2640 Add dask wait/persist exmaple to 10 minute guide
- PR #2828 Optimizations of kernel launch configuration for `DataFrame.apply_rows` and `DataFrame.apply_chunks`
- PR #2831 Add `column` argument to `DataFrame.drop`
- PR #2775 Various optimizations to improve __getitem__ and __setitem__ performance
- PR #2810 cudf::allocate_like can optionally always allocate a mask.
- PR #2833 Parquet reader: align page data allocation sizes to 4-bytes to satisfy cuda-memcheck
- PR #2832 Using the new Python bindings for UCX
- PR #2856 Update group_split_cudf to use scatter_by_map
- PR #2890 Optionally keep serialized table data on the host.
- PR #2778 Doc: Updated and fixed some docstrings that were formatted incorrectly.
- PR #2830 Use YYMMDD tag in custreamz nightly build
- PR #2875 Java: Remove synchronized from register methods in MemoryCleaner
- PR #2887 Minor snappy decompression optimization
- PR #2899 Use new RMM API based on Cython
- PR #2788 Guide to Python UDFs
- PR #2919 Change java API to use operators in groupby namespace
- PR #2909 CSV Reader: Avoid row offsets host vector default init

## Bug Fixes

- PR #2584 ORC Reader: fix parsing of `DECIMAL` index positions
- PR #2619 Fix groupby serialization/deserialization
- PR #2614 Update Java version to match
- PR #2601 Fixes nlargest(1) issue in Series and Dataframe
- PR #2610 Fix a bug in index serialization (properly pass DeviceNDArray)
- PR #2621 Fixes the floordiv issue of not promoting float type when rhs is 0
- PR #2611 Types Test: fix static casting from negative int to string
- PR #2618 IO Readers: Fix datasource memory map failure for multiple reads
- PR #2628 groupby_without_aggregation non-nullable input table produces non-nullable output
- PR #2615 fix string category partitioning in java API
- PR #2641 fix string category and timeunit concat in the java API
- PR #2649 Fix groupby issue resulting from column_empty bug
- PR #2658 Fix astype() for null categorical columns
- PR #2660 fix column string category and timeunit concat in the java API
- PR #2664 ORC reader: fix `skip_rows` larger than first stripe
- PR #2654 Allow Java gdfOrderBy to work with string categories
- PR #2669 AVRO reader: fix non-deterministic output
- PR #2668 Update Java bindings to specify timestamp units for ORC and Parquet readers
- PR #2679 AVRO reader: fix cuda errors when decoding compressed streams
- PR #2692 Add concatenation for data-frame with different headers (empty and non-empty)
- PR #2651 Remove nvidia driver installation from ci/cpu/build.sh
- PR #2697 Ensure csv reader sets datetime column time units
- PR #2698 Return RangeIndex from contiguous slice of RangeIndex
- PR #2672 Fix null and integer handling in round
- PR #2704 Parquet Reader: Fix crash when loading string column with nulls
- PR #2725 Fix Jitify issue with running on Turing using CUDA version < 10
- PR #2731 Fix building of benchmarks
- PR #2738 Fix java to find new NVStrings locations
- PR #2736 Pin Jitify branch to v0.10 version
- PR #2742 IO Readers: Fix possible silent failures when creating `NvStrings` instance
- PR #2753 Fix java quantile API calls
- PR #2762 Fix validity processing for time in java
- PR #2796 Fix handling string slicing and other nvstrings delegated methods with dask
- PR #2769 Fix link to API docs in README.md
- PR #2772 Handle multiindex pandas Series #2772
- PR #2749 Fix apply_rows/apply_chunks pessimistic null mask to use in_cols null masks only
- PR #2752 CSV Reader: Fix exception when there's no rows to process
- PR #2716 Added Exception for `StringMethods` in string methods
- PR #2787 Fix Broadcasting `None` to `cudf-series`
- PR #2794 Fix async race in NVCategory::get_value and get_value_bounds
- PR #2795 Fix java build/cast error
- PR #2496 Fix improper merge of two dataframes when names differ
- PR #2824 Fix issue with incorrect result when Numeric Series replace is called several times
- PR #2751 Replace value with null
- PR #2765 Fix Java inequality comparisons for string category
- PR #2818 Fix java join API to use new C++ join API
- PR #2841 Fix nvstrings.slice and slice_from for range (0,0)
- PR #2837 Fix join benchmark
- PR #2809 Add hash_df and group_split dispatch functions for dask
- PR #2843 Parquet reader: fix skip_rows when not aligned with page or row_group boundaries
- PR #2851 Deleted existing dask-cudf/record.txt
- PR #2854 Fix column creation from ephemeral objects exposing __cuda_array_interface__
- PR #2860 Fix boolean indexing when the result is a single row
- PR #2859 Fix tail method issue for string columns
- PR #2852 Fixed `cumsum()` and `cumprod()` on boolean series.
- PR #2865 DaskIO: Fix `read_csv` and `read_orc` when input is list of files
- PR #2750 Fixed casting values to cudf::bool8 so non-zero values always cast to true
- PR #2873 Fixed dask_cudf read_partition bug by generating ParquetDatasetPiece
- PR #2850 Fixes dask_cudf.read_parquet on partitioned datasets
- PR #2896 Properly handle `axis` string keywords in `concat`
- PR #2926 Update rounding algorithm to avoid using fmod
- PR #2968 Fix Java dependency loading when using NVTX
- PR #2963 Fix ORC writer uncompressed block indexing
- PR #2928 CSV Reader: Fix using `byte_range` for large datasets
- PR #2983 Fix sm_70+ race condition in gpu_unsnap
- PR #2964 ORC Writer: Segfault when writing mixed numeric and string columns
- PR #3007 Java: Remove unit test that frees RMM invalid pointer
- PR #3009 Fix orc reader RLEv2 patch position regression from PR #2507
- PR #3002 Fix CUDA invalid configuration errors reported after loading an ORC file without data
- PR #3035 Update update-version.sh for new docs locations
- PR #3038 Fix uninitialized stream parameter in device_table deleter
- PR #3064 Fixes groupby performance issue
- PR #3061 Add rmmInitialize to nvstrings gtests
- PR #3058 Fix UDF doc markdown formatting
- PR #3059 Add nvstrings python build instructions to contributing.md


# cuDF 0.9.0 (21 Aug 2019)

## New Features

- PR #1993 Add CUDA-accelerated series aggregations: mean, var, std
- PR #2111 IO Readers: Support memory buffer, file-like object, and URL inputs
- PR #2012 Add `reindex()` to DataFrame and Series
- PR #2097 Add GPU-accelerated AVRO reader
- PR #2098 Support binary ops on DFs and Series with mismatched indices
- PR #2160 Merge `dask-cudf` codebase into `cudf` repo
- PR #2149 CSV Reader: Add `hex` dtype for explicit hexadecimal parsing
- PR #2156 Add `upper_bound()` and `lower_bound()` for libcudf tables and `searchsorted()` for cuDF Series
- PR #2158 CSV Reader: Support single, non-list/dict argument for `dtype`
- PR #2177 CSV Reader: Add `parse_dates` parameter for explicit date inference
- PR #1744 cudf::apply_boolean_mask and cudf::drop_nulls support for cudf::table inputs (multi-column)
- PR #2196 Add `DataFrame.dropna()`
- PR #2197 CSV Writer: add `chunksize` parameter for `to_csv`
- PR #2215 `type_dispatcher` benchmark
- PR #2179 Add Java quantiles
- PR #2157 Add __array_function__ to DataFrame and Series
- PR #2212 Java support for ORC reader
- PR #2224 Add DataFrame isna, isnull, notna functions
- PR #2236 Add Series.drop_duplicates
- PR #2105 Add hash-based join benchmark
- PR #2316 Add unique, nunique, and value_counts for datetime columns
- PR #2337 Add Java support for slicing a ColumnVector
- PR #2049 Add cudf::merge (sorted merge)
- PR #2368 Full cudf+dask Parquet Support
- PR #2380 New cudf::is_sorted checks whether cudf::table is sorted
- PR #2356 Java column vector standard deviation support
- PR #2221 MultiIndex full indexing - Support iloc and wildcards for loc
- PR #2429 Java support for getting length of strings in a ColumnVector
- PR #2415 Add `value_counts` for series of any type
- PR #2446 Add __array_function__ for index
- PR #2437 ORC reader: Add 'use_np_dtypes' option
- PR #2382 Add CategoricalAccessor add, remove, rename, and ordering methods
- PR #2464 Native implement `__cuda_array_interface__` for Series/Index/Column objects
- PR #2425 Rolling window now accepts array-based user-defined functions
- PR #2442 Add __setitem__
- PR #2449 Java support for getting byte count of strings in a ColumnVector
- PR #2492 Add groupby.size() method
- PR #2358 Add cudf::nans_to_nulls: convert floating point column into bitmask
- PR #2489 Add drop argument to set_index
- PR #2491 Add Java bindings for ORC reader 'use_np_dtypes' option
- PR #2213 Support s/ms/us/ns DatetimeColumn time unit resolutions
- PR #2536 Add _constructor properties to Series and DataFrame

## Improvements

- PR #2103 Move old `column` and `bitmask` files into `legacy/` directory
- PR #2109 added name to Python column classes
- PR #1947 Cleanup serialization code
- PR #2125 More aggregate in java API
- PR #2127 Add in java Scalar tests
- PR #2088 Refactor of Python groupby code
- PR #2130 Java serialization and deserialization of tables.
- PR #2131 Chunk rows logic added to csv_writer
- PR #2129 Add functions in the Java API to support nullable column filtering
- PR #2165 made changes to get_dummies api for it to be available in MethodCache
- PR #2171 Add CodeCov integration, fix doc version, make --skip-tests work when invoking with source
- PR #2184 handle remote orc files for dask-cudf
- PR #2186 Add `getitem` and `getattr` style access to Rolling objects
- PR #2168 Use cudf.Column for CategoricalColumn's categories instead of a tuple
- PR #2193 DOC: cudf::type_dispatcher documentation for specializing dispatched functors
- PR #2199 Better java support for appending strings
- PR #2176 Added column dtype support for datetime, int8, int16 to csv_writer
- PR #2209 Matching `get_dummies` & `select_dtypes` behavior to pandas
- PR #2217 Updated Java bindings to use the new groupby API
- PR #2214 DOC: Update doc instructions to build/install `cudf` and `dask-cudf`
- PR #2220 Update Java bindings for reduction rename
- PR #2232 Move CodeCov upload from build script to Jenkins
- PR #2225 refactor to use libcudf for gathering columns in dataframes
- PR #2293 Improve join performance (faster compute_join_output_size)
- PR #2300 Create separate dask codeowners for dask-cudf codebase
- PR #2304 gdf_group_by_without_aggregations returns gdf_column
- PR #2309 Java readers: remove redundant copy of result pointers
- PR #2307 Add `black` and `isort` to style checker script
- PR #2345 Restore removal of old groupby implementation
- PR #2342 Improve `astype()` to operate all ways
- PR #2329 using libcudf cudf::copy for column deep copy
- PR #2344 DOC: docs on code formatting for contributors
- PR #2376 Add inoperative axis= and win_type= arguments to Rolling()
- PR #2378 remove dask for (de-)serialization of cudf objects
- PR #2353 Bump Arrow and Dask versions
- PR #2377 Replace `standard_python_slice` with just `slice.indices()`
- PR #2373 cudf.DataFrame enchancements & Series.values support
- PR #2392 Remove dlpack submodule; make cuDF's Cython API externally accessible
- PR #2430 Updated Java bindings to use the new unary API
- PR #2406 Moved all existing `table` related files to a `legacy/` directory
- PR #2350 Performance related changes to get_dummies
- PR #2420 Remove `cudautils.astype` and replace with `typecast.apply_cast`
- PR #2456 Small improvement to typecast utility
- PR #2458 Fix handling of thirdparty packages in `isort` config
- PR #2459 IO Readers: Consolidate all readers to use `datasource` class
- PR #2475 Exposed type_dispatcher.hpp, nvcategory_util.hpp and wrapper_types.hpp in the include folder
- PR #2484 Enabled building libcudf as a static library
- PR #2453 Streamline CUDA_REL environment variable
- PR #2483 Bundle Boost filesystem dependency in the Java jar
- PR #2486 Java API hash functions
- PR #2481 Adds the ignore_null_keys option to the java api
- PR #2490 Java api: support multiple aggregates for the same column
- PR #2510 Java api: uses table based apply_boolean_mask
- PR #2432 Use pandas formatting for console, html, and latex output
- PR #2573 Bump numba version to 0.45.1
- PR #2606 Fix references to notebooks-contrib

## Bug Fixes

- PR #2086 Fixed quantile api behavior mismatch in series & dataframe
- PR #2128 Add offset param to host buffer readers in java API.
- PR #2145 Work around binops validity checks for java
- PR #2146 Work around unary_math validity checks for java
- PR #2151 Fixes bug in cudf::copy_range where null_count was invalid
- PR #2139 matching to pandas describe behavior & fixing nan values issue
- PR #2161 Implicitly convert unsigned to signed integer types in binops
- PR #2154 CSV Reader: Fix bools misdetected as strings dtype
- PR #2178 Fix bug in rolling bindings where a view of an ephemeral column was being taken
- PR #2180 Fix issue with isort reordering `importorskip` below imports depending on them
- PR #2187 fix to honor dtype when numpy arrays are passed to columnops.as_column
- PR #2190 Fix issue in astype conversion of string column to 'str'
- PR #2208 Fix issue with calling `head()` on one row dataframe
- PR #2229 Propagate exceptions from Cython cdef functions
- PR #2234 Fix issue with local build script not properly building
- PR #2223 Fix CUDA invalid configuration errors reported after loading small compressed ORC files
- PR #2162 Setting is_unique and is_monotonic-related attributes
- PR #2244 Fix ORC RLEv2 delta mode decoding with nonzero residual delta width
- PR #2297 Work around `var/std` unsupported only at debug build
- PR #2302 Fixed java serialization corner case
- PR #2355 Handle float16 in binary operations
- PR #2311 Fix copy behaviour for GenericIndex
- PR #2349 Fix issues with String filter in java API
- PR #2323 Fix groupby on categoricals
- PR #2328 Ensure order is preserved in CategoricalAccessor._set_categories
- PR #2202 Fix issue with unary ops mishandling empty input
- PR #2326 Fix for bug in DLPack when reading multiple columns
- PR #2324 Fix cudf Docker build
- PR #2325 Fix ORC RLEv2 patched base mode decoding with nonzero patch width
- PR #2235 Fix get_dummies to be compatible with dask
- PR #2332 Zero initialize gdf_dtype_extra_info
- PR #2355 Handle float16 in binary operations
- PR #2360 Fix missing dtype handling in cudf.Series & columnops.as_column
- PR #2364 Fix quantile api and other trivial issues around it
- PR #2361 Fixed issue with `codes` of CategoricalIndex
- PR #2357 Fixed inconsistent type of index created with from_pandas vs direct construction
- PR #2389 Fixed Rolling __getattr__ and __getitem__ for offset based windows
- PR #2402 Fixed bug in valid mask computation in cudf::copy_if (apply_boolean_mask)
- PR #2401 Fix to a scalar datetime(of type Days) issue
- PR #2386 Correctly allocate output valids in groupby
- PR #2411 Fixed failures on binary op on single element string column
- PR #2422 Fix Pandas logical binary operation incompatibilites
- PR #2447 Fix CodeCov posting build statuses temporarily
- PR #2450 Fix erroneous null handling in `cudf.DataFrame`'s `apply_rows`
- PR #2470 Fix issues with empty strings and string categories (Java)
- PR #2471 Fix String Column Validity.
- PR #2481 Fix java validity buffer serialization
- PR #2485 Updated bytes calculation to use size_t to avoid overflow in column concat
- PR #2461 Fix groupby multiple aggregations same column
- PR #2514 Fix cudf::drop_nulls threshold handling in Cython
- PR #2516 Fix utilities include paths and meta.yaml header paths
- PR #2517 Fix device memory leak in to_dlpack tensor deleter
- PR #2431 Fix local build generated file ownerships
- PR #2511 Added import of orc, refactored exception handlers to not squash fatal exceptions
- PR #2527 Fix index and column input handling in dask_cudf read_parquet
- PR #2466 Fix `dataframe.query` returning null rows erroneously
- PR #2548 Orc reader: fix non-deterministic data decoding at chunk boundaries
- PR #2557 fix cudautils import in string.py
- PR #2521 Fix casting datetimes from/to the same resolution
- PR #2545 Fix MultiIndexes with datetime levels
- PR #2560 Remove duplicate `dlpack` definition in conda recipe
- PR #2567 Fix ColumnVector.fromScalar issues while dealing with null scalars
- PR #2565 Orc reader: fix incorrect data decoding of int64 data types
- PR #2577 Fix search benchmark compilation error by adding necessary header
- PR #2604 Fix a bug in copying.pyx:_normalize_types that upcasted int32 to int64


# cuDF 0.8.0 (27 June 2019)

## New Features

- PR #1524 Add GPU-accelerated JSON Lines parser with limited feature set
- PR #1569 Add support for Json objects to the JSON Lines reader
- PR #1622 Add Series.loc
- PR #1654 Add cudf::apply_boolean_mask: faster replacement for gdf_apply_stencil
- PR #1487 cython gather/scatter
- PR #1310 Implemented the slice/split functionality.
- PR #1630 Add Python layer to the GPU-accelerated JSON reader
- PR #1745 Add rounding of numeric columns via Numba
- PR #1772 JSON reader: add support for BytesIO and StringIO input
- PR #1527 Support GDF_BOOL8 in readers and writers
- PR #1819 Logical operators (AND, OR, NOT) for libcudf and cuDF
- PR #1813 ORC Reader: Add support for stripe selection
- PR #1828 JSON Reader: add suport for bool8 columns
- PR #1833 Add column iterator with/without nulls
- PR #1665 Add the point-in-polygon GIS function
- PR #1863 Series and Dataframe methods for all and any
- PR #1908 cudf::copy_range and cudf::fill for copying/assigning an index or range to a constant
- PR #1921 Add additional formats for typecasting to/from strings
- PR #1807 Add Series.dropna()
- PR #1987 Allow user defined functions in the form of ptx code to be passed to binops
- PR #1948 Add operator functions like `Series.add()` to DataFrame and Series
- PR #1954 Add skip test argument to GPU build script
- PR #2018 Add bindings for new groupby C++ API
- PR #1984 Add rolling window operations Series.rolling() and DataFrame.rolling()
- PR #1542 Python method and bindings for to_csv
- PR #1995 Add Java API
- PR #1998 Add google benchmark to cudf
- PR #1845 Add cudf::drop_duplicates, DataFrame.drop_duplicates
- PR #1652 Added `Series.where()` feature
- PR #2074 Java Aggregates, logical ops, and better RMM support
- PR #2140 Add a `cudf::transform` function
- PR #2068 Concatenation of different typed columns

## Improvements

- PR #1538 Replacing LesserRTTI with inequality_comparator
- PR #1703 C++: Added non-aggregating `insert` to `concurrent_unordered_map` with specializations to store pairs with a single atomicCAS when possible.
- PR #1422 C++: Added a RAII wrapper for CUDA streams
- PR #1701 Added `unique` method for stringColumns
- PR #1713 Add documentation for Dask-XGBoost
- PR #1666 CSV Reader: Improve performance for files with large number of columns
- PR #1725 Enable the ability to use a single column groupby as its own index
- PR #1759 Add an example showing simultaneous rolling averages to `apply_grouped` documentation
- PR #1746 C++: Remove unused code: `windowed_ops.cu`, `sorting.cu`, `hash_ops.cu`
- PR #1748 C++: Add `bool` nullability flag to `device_table` row operators
- PR #1764 Improve Numerical column: `mean_var` and `mean`
- PR #1767 Speed up Python unit tests
- PR #1770 Added build.sh script, updated CI scripts and documentation
- PR #1739 ORC Reader: Add more pytest coverage
- PR #1696 Added null support in `Series.replace()`.
- PR #1390 Added some basic utility functions for `gdf_column`'s
- PR #1791 Added general column comparison code for testing
- PR #1795 Add printing of git submodule info to `print_env.sh`
- PR #1796 Removing old sort based group by code and gdf_filter
- PR #1811 Added funtions for copying/allocating `cudf::table`s
- PR #1838 Improve columnops.column_empty so that it returns typed columns instead of a generic Column
- PR #1890 Add utils.get_dummies- a pandas-like wrapper around one_hot-encoding
- PR #1823 CSV Reader: default the column type to string for empty dataframes
- PR #1827 Create bindings for scalar-vector binops, and update one_hot_encoding to use them
- PR #1817 Operators now support different sized dataframes as long as they don't share different sized columns
- PR #1855 Transition replace_nulls to new C++ API and update corresponding Cython/Python code
- PR #1858 Add `std::initializer_list` constructor to `column_wrapper`
- PR #1846 C++ type-erased gdf_equal_columns test util; fix gdf_equal_columns logic error
- PR #1390 Added some basic utility functions for `gdf_column`s
- PR #1391 Tidy up bit-resolution-operation and bitmask class code
- PR #1882 Add iloc functionality to MultiIndex dataframes
- PR #1884 Rolling windows: general enhancements and better coverage for unit tests
- PR #1886 support GDF_STRING_CATEGORY columns in apply_boolean_mask, drop_nulls and other libcudf functions
- PR #1896 Improve performance of groupby with levels specified in dask-cudf
- PR #1915 Improve iloc performance for non-contiguous row selection
- PR #1859 Convert read_json into a C++ API
- PR #1919 Rename libcudf namespace gdf to namespace cudf
- PR #1850 Support left_on and right_on for DataFrame merge operator
- PR #1930 Specialize constructor for `cudf::bool8` to cast argument to `bool`
- PR #1938 Add default constructor for `column_wrapper`
- PR #1930 Specialize constructor for `cudf::bool8` to cast argument to `bool`
- PR #1952 consolidate libcudf public API headers in include/cudf
- PR #1949 Improved selection with boolmask using libcudf `apply_boolean_mask`
- PR #1956 Add support for nulls in `query()`
- PR #1973 Update `std::tuple` to `std::pair` in top-most libcudf APIs and C++ transition guide
- PR #1981 Convert read_csv into a C++ API
- PR #1868 ORC Reader: Support row index for speed up on small/medium datasets
- PR #1964 Added support for list-like types in Series.str.cat
- PR #2005 Use HTML5 details tag in bug report issue template
- PR #2003 Removed few redundant unit-tests from test_string.py::test_string_cat
- PR #1944 Groupby design improvements
- PR #2017 Convert `read_orc()` into a C++ API
- PR #2011 Convert `read_parquet()` into a C++ API
- PR #1756 Add documentation "10 Minutes to cuDF and dask_cuDF"
- PR #2034 Adding support for string columns concatenation using "add" binary operator
- PR #2042 Replace old "10 Minutes" guide with new guide for docs build process
- PR #2036 Make library of common test utils to speed up tests compilation
- PR #2022 Facilitating get_dummies to be a high level api too
- PR #2050 Namespace IO readers and add back free-form `read_xxx` functions
- PR #2104 Add a functional ``sort=`` keyword argument to groupby
- PR #2108 Add `find_and_replace` for StringColumn for replacing single values
- PR #1803 cuDF/CuPy interoperability documentation

## Bug Fixes

- PR #1465 Fix for test_orc.py and test_sparse_df.py test failures
- PR #1583 Fix underlying issue in `as_index()` that was causing `Series.quantile()` to fail
- PR #1680 Add errors= keyword to drop() to fix cudf-dask bug
- PR #1651 Fix `query` function on empty dataframe
- PR #1616 Fix CategoricalColumn to access categories by index instead of iteration
- PR #1660 Fix bug in `loc` when indexing with a column name (a string)
- PR #1683 ORC reader: fix timestamp conversion to UTC
- PR #1613 Improve CategoricalColumn.fillna(-1) performance
- PR #1642 Fix failure of CSV_TEST gdf_csv_test.SkiprowsNrows on multiuser systems
- PR #1709 Fix handling of `datetime64[ms]` in `dataframe.select_dtypes`
- PR #1704 CSV Reader: Add support for the plus sign in number fields
- PR #1687 CSV reader: return an empty dataframe for zero size input
- PR #1757 Concatenating columns with null columns
- PR #1755 Add col_level keyword argument to melt
- PR #1758 Fix df.set_index() when setting index from an empty column
- PR #1749 ORC reader: fix long strings of NULL values resulting in incorrect data
- PR #1742 Parquet Reader: Fix index column name to match PANDAS compat
- PR #1782 Update libcudf doc version
- PR #1783 Update conda dependencies
- PR #1786 Maintain the original series name in series.unique output
- PR #1760 CSV Reader: fix segfault when dtype list only includes columns from usecols list
- PR #1831 build.sh: Assuming python is in PATH instead of using PYTHON env var
- PR #1839 Raise an error instead of segfaulting when transposing a DataFrame with StringColumns
- PR #1840 Retain index correctly during merge left_on right_on
- PR #1825 cuDF: Multiaggregation Groupby Failures
- PR #1789 CSV Reader: Fix missing support for specifying `int8` and `int16` dtypes
- PR #1857 Cython Bindings: Handle `bool` columns while calling `column_view_from_NDArrays`
- PR #1849 Allow DataFrame support methods to pass arguments to the methods
- PR #1847 Fixed #1375 by moving the nvstring check into the wrapper function
- PR #1864 Fixing cudf reduction for POWER platform
- PR #1869 Parquet reader: fix Dask timestamps not matching with Pandas (convert to milliseconds)
- PR #1876 add dtype=bool for `any`, `all` to treat integer column correctly
- PR #1875 CSV reader: take NaN values into account in dtype detection
- PR #1873 Add column dtype checking for the all/any methods
- PR #1902 Bug with string iteration in _apply_basic_agg
- PR #1887 Fix for initialization issue in pq_read_arg,orc_read_arg
- PR #1867 JSON reader: add support for null/empty fields, including the 'null' literal
- PR #1891 Fix bug #1750 in string column comparison
- PR #1909 Support of `to_pandas()` of boolean series with null values
- PR #1923 Use prefix removal when two aggs are called on a SeriesGroupBy
- PR #1914 Zero initialize gdf_column local variables
- PR #1959 Add support for comparing boolean Series to scalar
- PR #1966 Ignore index fix in series append
- PR #1967 Compute index __sizeof__ only once for DataFrame __sizeof__
- PR #1977 Support CUDA installation in default system directories
- PR #1982 Fixes incorrect index name after join operation
- PR #1985 Implement `GDF_PYMOD`, a special modulo that follows python's sign rules
- PR #1991 Parquet reader: fix decoding of NULLs
- PR #1990 Fixes a rendering bug in the `apply_grouped` documentation
- PR #1978 Fix for values being filled in an empty dataframe
- PR #2001 Correctly create MultiColumn from Pandas MultiColumn
- PR #2006 Handle empty dataframe groupby construction for dask
- PR #1965 Parquet Reader: Fix duplicate index column when it's already in `use_cols`
- PR #2033 Add pip to conda environment files to fix warning
- PR #2028 CSV Reader: Fix reading of uncompressed files without a recognized file extension
- PR #2073 Fix an issue when gathering columns with NVCategory and nulls
- PR #2053 cudf::apply_boolean_mask return empty column for empty boolean mask
- PR #2066 exclude `IteratorTest.mean_var_output` test from debug build
- PR #2069 Fix JNI code to use read_csv and read_parquet APIs
- PR #2071 Fix bug with unfound transitive dependencies for GTests in Ubuntu 18.04
- PR #2089 Configure Sphinx to render params correctly
- PR #2091 Fix another bug with unfound transitive dependencies for `cudftestutils` in Ubuntu 18.04
- PR #2115 Just apply `--disable-new-dtags` instead of trying to define all the transitive dependencies
- PR #2106 Fix errors in JitCache tests caused by sharing of device memory between processes
- PR #2120 Fix errors in JitCache tests caused by running multiple threads on the same data
- PR #2102 Fix memory leak in groupby
- PR #2113 fixed typo in to_csv code example


# cudf 0.7.2 (16 May 2019)

## New Features

- PR #1735 Added overload for atomicAdd on int64. Streamlined implementation of custom atomic overloads.
- PR #1741 Add MultiIndex concatenation

## Bug Fixes

- PR #1718 Fix issue with SeriesGroupBy MultiIndex in dask-cudf
- PR #1734 Python: fix performance regression for groupby count() aggregations
- PR #1768 Cython: fix handling read only schema buffers in gpuarrow reader


# cudf 0.7.1 (11 May 2019)

## New Features

- PR #1702 Lazy load MultiIndex to return groupby performance to near optimal.

## Bug Fixes

- PR #1708 Fix handling of `datetime64[ms]` in `dataframe.select_dtypes`


# cuDF 0.7.0 (10 May 2019)

## New Features

- PR #982 Implement gdf_group_by_without_aggregations and gdf_unique_indices functions
- PR #1142 Add `GDF_BOOL` column type
- PR #1194 Implement overloads for CUDA atomic operations
- PR #1292 Implemented Bitwise binary ops AND, OR, XOR (&, |, ^)
- PR #1235 Add GPU-accelerated Parquet Reader
- PR #1335 Added local_dict arg in `DataFrame.query()`.
- PR #1282 Add Series and DataFrame.describe()
- PR #1356 Rolling windows
- PR #1381 Add DataFrame._get_numeric_data
- PR #1388 Add CODEOWNERS file to auto-request reviews based on where changes are made
- PR #1396 Add DataFrame.drop method
- PR #1413 Add DataFrame.melt method
- PR #1412 Add DataFrame.pop()
- PR #1419 Initial CSV writer function
- PR #1441 Add Series level cumulative ops (cumsum, cummin, cummax, cumprod)
- PR #1420 Add script to build and test on a local gpuCI image
- PR #1440 Add DatetimeColumn.min(), DatetimeColumn.max()
- PR #1455 Add Series.Shift via Numba kernel
- PR #1441 Add Series level cumulative ops (cumsum, cummin, cummax, cumprod)
- PR #1461 Add Python coverage test to gpu build
- PR #1445 Parquet Reader: Add selective reading of rows and row group
- PR #1532 Parquet Reader: Add support for INT96 timestamps
- PR #1516 Add Series and DataFrame.ndim
- PR #1556 Add libcudf C++ transition guide
- PR #1466 Add GPU-accelerated ORC Reader
- PR #1565 Add build script for nightly doc builds
- PR #1508 Add Series isna, isnull, and notna
- PR #1456 Add Series.diff() via Numba kernel
- PR #1588 Add Index `astype` typecasting
- PR #1301 MultiIndex support
- PR #1599 Level keyword supported in groupby
- PR #929 Add support operations to dataframe
- PR #1609 Groupby accept list of Series
- PR #1658 Support `group_keys=True` keyword in groupby method

## Improvements

- PR #1531 Refactor closures as private functions in gpuarrow
- PR #1404 Parquet reader page data decoding speedup
- PR #1076 Use `type_dispatcher` in join, quantiles, filter, segmented sort, radix sort and hash_groupby
- PR #1202 Simplify README.md
- PR #1149 CSV Reader: Change convertStrToValue() functions to `__device__` only
- PR #1238 Improve performance of the CUDA trie used in the CSV reader
- PR #1245 Use file cache for JIT kernels
- PR #1278 Update CONTRIBUTING for new conda environment yml naming conventions
- PR #1163 Refactored UnaryOps. Reduced API to two functions: `gdf_unary_math` and `gdf_cast`. Added `abs`, `-`, and `~` ops. Changed bindings to Cython
- PR #1284 Update docs version
- PR #1287 add exclude argument to cudf.select_dtype function
- PR #1286 Refactor some of the CSV Reader kernels into generic utility functions
- PR #1291 fillna in `Series.to_gpu_array()` and `Series.to_array()` can accept the scalar too now.
- PR #1005 generic `reduction` and `scan` support
- PR #1349 Replace modernGPU sort join with thrust.
- PR #1363 Add a dataframe.mean(...) that raises NotImplementedError to satisfy `dask.dataframe.utils.is_dataframe_like`
- PR #1319 CSV Reader: Use column wrapper for gdf_column output alloc/dealloc
- PR #1376 Change series quantile default to linear
- PR #1399 Replace CFFI bindings for NVTX functions with Cython bindings
- PR #1389 Refactored `set_null_count()`
- PR #1386 Added macros `GDF_TRY()`, `CUDF_TRY()` and `ASSERT_CUDF_SUCCEEDED()`
- PR #1435 Rework CMake and conda recipes to depend on installed libraries
- PR #1391 Tidy up bit-resolution-operation and bitmask class code
- PR #1439 Add cmake variable to enable compiling CUDA code with -lineinfo
- PR #1462 Add ability to read parquet files from arrow::io::RandomAccessFile
- PR #1453 Convert CSV Reader CFFI to Cython
- PR #1479 Convert Parquet Reader CFFI to Cython
- PR #1397 Add a utility function for producing an overflow-safe kernel launch grid configuration
- PR #1382 Add GPU parsing of nested brackets to cuIO parsing utilities
- PR #1481 Add cudf::table constructor to allocate a set of `gdf_column`s
- PR #1484 Convert GroupBy CFFI to Cython
- PR #1463 Allow and default melt keyword argument var_name to be None
- PR #1486 Parquet Reader: Use device_buffer rather than device_ptr
- PR #1525 Add cudatoolkit conda dependency
- PR #1520 Renamed `src/dataframe` to `src/table` and moved `table.hpp`. Made `types.hpp` to be type declarations only.
- PR #1492 Convert transpose CFFI to Cython
- PR #1495 Convert binary and unary ops CFFI to Cython
- PR #1503 Convert sorting and hashing ops CFFI to Cython
- PR #1522 Use latest release version in update-version CI script
- PR #1533 Remove stale join CFFI, fix memory leaks in join Cython
- PR #1521 Added `row_bitmask` to compute bitmask for rows of a table. Merged `valids_ops.cu` and `bitmask_ops.cu`
- PR #1553 Overload `hash_row` to avoid using intial hash values. Updated `gdf_hash` to select between overloads
- PR #1585 Updated `cudf::table` to maintain own copy of wrapped `gdf_column*`s
- PR #1559 Add `except +` to all Cython function definitions to catch C++ exceptions properly
- PR #1617 `has_nulls` and `column_dtypes` for `cudf::table`
- PR #1590 Remove CFFI from the build / install process entirely
- PR #1536 Convert gpuarrow CFFI to Cython
- PR #1655 Add `Column._pointer` as a way to access underlying `gdf_column*` of a `Column`
- PR #1655 Update readme conda install instructions for cudf version 0.6 and 0.7


## Bug Fixes

- PR #1233 Fix dtypes issue while adding the column to `str` dataframe.
- PR #1254 CSV Reader: fix data type detection for floating-point numbers in scientific notation
- PR #1289 Fix looping over each value instead of each category in concatenation
- PR #1293 Fix Inaccurate error message in join.pyx
- PR #1308 Add atomicCAS overload for `int8_t`, `int16_t`
- PR #1317 Fix catch polymorphic exception by reference in ipc.cu
- PR #1325 Fix dtype of null bitmasks to int8
- PR #1326 Update build documentation to use -DCMAKE_CXX11_ABI=ON
- PR #1334 Add "na_position" argument to CategoricalColumn sort_by_values
- PR #1321 Fix out of bounds warning when checking Bzip2 header
- PR #1359 Add atomicAnd/Or/Xor for integers
- PR #1354 Fix `fillna()` behaviour when replacing values with different dtypes
- PR #1347 Fixed core dump issue while passing dict_dtypes without column names in `cudf.read_csv()`
- PR #1379 Fixed build failure caused due to error: 'col_dtype' may be used uninitialized
- PR #1392 Update cudf Dockerfile and package_versions.sh
- PR #1385 Added INT8 type to `_schema_to_dtype` for use in GpuArrowReader
- PR #1393 Fixed a bug in `gdf_count_nonzero_mask()` for the case of 0 bits to count
- PR #1395 Update CONTRIBUTING to use the environment variable CUDF_HOME
- PR #1416 Fix bug at gdf_quantile_exact and gdf_quantile_appox
- PR #1421 Fix remove creation of series multiple times during `add_column()`
- PR #1405 CSV Reader: Fix memory leaks on read_csv() failure
- PR #1328 Fix CategoricalColumn to_arrow() null mask
- PR #1433 Fix NVStrings/categories includes
- PR #1432 Update NVStrings to 0.7.* to coincide with 0.7 development
- PR #1483 Modify CSV reader to avoid cropping blank quoted characters in non-string fields
- PR #1446 Merge 1275 hotfix from master into branch-0.7
- PR #1447 Fix legacy groupby apply docstring
- PR #1451 Fix hash join estimated result size is not correct
- PR #1454 Fix local build script improperly change directory permissions
- PR #1490 Require Dask 1.1.0+ for `is_dataframe_like` test or skip otherwise.
- PR #1491 Use more specific directories & groups in CODEOWNERS
- PR #1497 Fix Thrust issue on CentOS caused by missing default constructor of host_vector elements
- PR #1498 Add missing include guard to device_atomics.cuh and separated DEVICE_ATOMICS_TEST
- PR #1506 Fix csv-write call to updated NVStrings method
- PR #1510 Added nvstrings `fillna()` function
- PR #1507 Parquet Reader: Default string data to GDF_STRING
- PR #1535 Fix doc issue to ensure correct labelling of cudf.series
- PR #1537 Fix `undefined reference` link error in HashPartitionTest
- PR #1548 Fix ci/local/build.sh README from using an incorrect image example
- PR #1551 CSV Reader: Fix integer column name indexing
- PR #1586 Fix broken `scalar_wrapper::operator==`
- PR #1591 ORC/Parquet Reader: Fix missing import for FileNotFoundError exception
- PR #1573 Parquet Reader: Fix crash due to clash with ORC reader datasource
- PR #1607 Revert change of `column.to_dense_buffer` always return by copy for performance concerns
- PR #1618 ORC reader: fix assert & data output when nrows/skiprows isn't aligned to stripe boundaries
- PR #1631 Fix failure of TYPES_TEST on some gcc-7 based systems.
- PR #1641 CSV Reader: Fix skip_blank_lines behavior with Windows line terminators (\r\n)
- PR #1648 ORC reader: fix non-deterministic output when skiprows is non-zero
- PR #1676 Fix groupby `as_index` behaviour with `MultiIndex`
- PR #1659 Fix bug caused by empty groupbys and multiindex slicing throwing exceptions
- PR #1656 Correct Groupby failure in dask when un-aggregable columns are left in dataframe.
- PR #1689 Fix groupby performance regression
- PR #1694 Add Cython as a runtime dependency since it's required in `setup.py`


# cuDF 0.6.1 (25 Mar 2019)

## Bug Fixes

- PR #1275 Fix CentOS exception in DataFrame.hash_partition from using value "returned" by a void function


# cuDF 0.6.0 (22 Mar 2019)

## New Features

- PR #760 Raise `FileNotFoundError` instead of `GDF_FILE_ERROR` in `read_csv` if the file does not exist
- PR #539 Add Python bindings for replace function
- PR #823 Add Doxygen configuration to enable building HTML documentation for libcudf C/C++ API
- PR #807 CSV Reader: Add byte_range parameter to specify the range in the input file to be read
- PR #857 Add Tail method for Series/DataFrame and update Head method to use iloc
- PR #858 Add series feature hashing support
- PR #871 CSV Reader: Add support for NA values, including user specified strings
- PR #893 Adds PyArrow based parquet readers / writers to Python, fix category dtype handling, fix arrow ingest buffer size issues
- PR #867 CSV Reader: Add support for ignoring blank lines and comment lines
- PR #887 Add Series digitize method
- PR #895 Add Series groupby
- PR #898 Add DataFrame.groupby(level=0) support
- PR #920 Add feather, JSON, HDF5 readers / writers from PyArrow / Pandas
- PR #888 CSV Reader: Add prefix parameter for column names, used when parsing without a header
- PR #913 Add DLPack support: convert between cuDF DataFrame and DLTensor
- PR #939 Add ORC reader from PyArrow
- PR #918 Add Series.groupby(level=0) support
- PR #906 Add binary and comparison ops to DataFrame
- PR #958 Support unary and binary ops on indexes
- PR #964 Add `rename` method to `DataFrame`, `Series`, and `Index`
- PR #985 Add `Series.to_frame` method
- PR #985 Add `drop=` keyword to reset_index method
- PR #994 Remove references to pygdf
- PR #990 Add external series groupby support
- PR #988 Add top-level merge function to cuDF
- PR #992 Add comparison binaryops to DateTime columns
- PR #996 Replace relative path imports with absolute paths in tests
- PR #995 CSV Reader: Add index_col parameter to specify the column name or index to be used as row labels
- PR #1004 Add `from_gpu_matrix` method to DataFrame
- PR #997 Add property index setter
- PR #1007 Replace relative path imports with absolute paths in cudf
- PR #1013 select columns with df.columns
- PR #1016 Rename Series.unique_count() to nunique() to match pandas API
- PR #947 Prefixsum to handle nulls and float types
- PR #1029 Remove rest of relative path imports
- PR #1021 Add filtered selection with assignment for Dataframes
- PR #872 Adding NVCategory support to cudf apis
- PR #1052 Add left/right_index and left/right_on keywords to merge
- PR #1091 Add `indicator=` and `suffixes=` keywords to merge
- PR #1107 Add unsupported keywords to Series.fillna
- PR #1032 Add string support to cuDF python
- PR #1136 Removed `gdf_concat`
- PR #1153 Added function for getting the padded allocation size for valid bitmask
- PR #1148 Add cudf.sqrt for dataframes and Series
- PR #1159 Add Python bindings for libcudf dlpack functions
- PR #1155 Add __array_ufunc__ for DataFrame and Series for sqrt
- PR #1168 to_frame for series accepts a name argument


## Improvements

- PR #1218 Add dask-cudf page to API docs
- PR #892 Add support for heterogeneous types in binary ops with JIT
- PR #730 Improve performance of `gdf_table` constructor
- PR #561 Add Doxygen style comments to Join CUDA functions
- PR #813 unified libcudf API functions by replacing gpu_ with gdf_
- PR #822 Add support for `__cuda_array_interface__` for ingest
- PR #756 Consolidate common helper functions from unordered map and multimap
- PR #753 Improve performance of groupby sum and average, especially for cases with few groups.
- PR #836 Add ingest support for arrow chunked arrays in Column, Series, DataFrame creation
- PR #763 Format doxygen comments for csv_read_arg struct
- PR #532 CSV Reader: Use type dispatcher instead of switch block
- PR #694 Unit test utilities improvements
- PR #878 Add better indexing to Groupby
- PR #554 Add `empty` method and `is_monotonic` attribute to `Index`
- PR #1040 Fixed up Doxygen comment tags
- PR #909 CSV Reader: Avoid host->device->host copy for header row data
- PR #916 Improved unit testing and error checking for `gdf_column_concat`
- PR #941 Replace `numpy` call in `Series.hash_encode` with `numba`
- PR #942 Added increment/decrement operators for wrapper types
- PR #943 Updated `count_nonzero_mask` to return `num_rows` when the mask is null
- PR #952 Added trait to map C++ type to `gdf_dtype`
- PR #966 Updated RMM submodule.
- PR #998 Add IO reader/writer modules to API docs, fix for missing cudf.Series docs
- PR #1017 concatenate along columns for Series and DataFrames
- PR #1002 Support indexing a dataframe with another boolean dataframe
- PR #1018 Better concatenation for Series and Dataframes
- PR #1036 Use Numpydoc style docstrings
- PR #1047 Adding gdf_dtype_extra_info to gdf_column_view_augmented
- PR #1054 Added default ctor to SerialTrieNode to overcome Thrust issue in CentOS7 + CUDA10
- PR #1024 CSV Reader: Add support for hexadecimal integers in integral-type columns
- PR #1033 Update `fillna()` to use libcudf function `gdf_replace_nulls`
- PR #1066 Added inplace assignment for columns and select_dtypes for dataframes
- PR #1026 CSV Reader: Change the meaning and type of the quoting parameter to match Pandas
- PR #1100 Adds `CUDF_EXPECTS` error-checking macro
- PR #1092 Fix select_dtype docstring
- PR #1111 Added cudf::table
- PR #1108 Sorting for datetime columns
- PR #1120 Return a `Series` (not a `Column`) from `Series.cat.set_categories()`
- PR #1128 CSV Reader: The last data row does not need to be line terminated
- PR #1183 Bump Arrow version to 0.12.1
- PR #1208 Default to CXX11_ABI=ON
- PR #1252 Fix NVStrings dependencies for cuda 9.2 and 10.0
- PR #2037 Optimize the existing `gather` and `scatter` routines in `libcudf`

## Bug Fixes

- PR #821 Fix flake8 issues revealed by flake8 update
- PR #808 Resolved renamed `d_columns_valids` variable name
- PR #820 CSV Reader: fix the issue where reader adds additional rows when file uses \r\n as a line terminator
- PR #780 CSV Reader: Fix scientific notation parsing and null values for empty quotes
- PR #815 CSV Reader: Fix data parsing when tabs are present in the input CSV file
- PR #850 Fix bug where left joins where the left df has 0 rows causes a crash
- PR #861 Fix memory leak by preserving the boolean mask index
- PR #875 Handle unnamed indexes in to/from arrow functions
- PR #877 Fix ingest of 1 row arrow tables in from arrow function
- PR #876 Added missing `<type_traits>` include
- PR #889 Deleted test_rmm.py which has now moved to RMM repo
- PR #866 Merge v0.5.1 numpy ABI hotfix into 0.6
- PR #917 value_counts return int type on empty columns
- PR #611 Renamed `gdf_reduce_optimal_output_size()` -> `gdf_reduction_get_intermediate_output_size()`
- PR #923 fix index for negative slicing for cudf dataframe and series
- PR #927 CSV Reader: Fix category GDF_CATEGORY hashes not being computed properly
- PR #921 CSV Reader: Fix parsing errors with delim_whitespace, quotations in the header row, unnamed columns
- PR #933 Fix handling objects of all nulls in series creation
- PR #940 CSV Reader: Fix an issue where the last data row is missing when using byte_range
- PR #945 CSV Reader: Fix incorrect datetime64 when milliseconds or space separator are used
- PR #959 Groupby: Problem with column name lookup
- PR #950 Converting dataframe/recarry with non-contiguous arrays
- PR #963 CSV Reader: Fix another issue with missing data rows when using byte_range
- PR #999 Fix 0 sized kernel launches and empty sort_index exception
- PR #993 Fix dtype in selecting 0 rows from objects
- PR #1009 Fix performance regression in `to_pandas` method on DataFrame
- PR #1008 Remove custom dask communication approach
- PR #1001 CSV Reader: Fix a memory access error when reading a large (>2GB) file with date columns
- PR #1019 Binary Ops: Fix error when one input column has null mask but other doesn't
- PR #1014 CSV Reader: Fix false positives in bool value detection
- PR #1034 CSV Reader: Fix parsing floating point precision and leading zero exponents
- PR #1044 CSV Reader: Fix a segfault when byte range aligns with a page
- PR #1058 Added support for `DataFrame.loc[scalar]`
- PR #1060 Fix column creation with all valid nan values
- PR #1073 CSV Reader: Fix an issue where a column name includes the return character
- PR #1090 Updating Doxygen Comments
- PR #1080 Fix dtypes returned from loc / iloc because of lists
- PR #1102 CSV Reader: Minor fixes and memory usage improvements
- PR #1174: Fix release script typo
- PR #1137 Add prebuild script for CI
- PR #1118 Enhanced the `DataFrame.from_records()` feature
- PR #1129 Fix join performance with index parameter from using numpy array
- PR #1145 Issue with .agg call on multi-column dataframes
- PR #908 Some testing code cleanup
- PR #1167 Fix issue with null_count not being set after inplace fillna()
- PR #1184 Fix iloc performance regression
- PR #1185 Support left_on/right_on and also on=str in merge
- PR #1200 Fix allocating bitmasks with numba instead of rmm in allocate_mask function
- PR #1213 Fix bug with csv reader requesting subset of columns using wrong datatype
- PR #1223 gpuCI: Fix label on rapidsai channel on gpu build scripts
- PR #1242 Add explicit Thrust exec policy to fix NVCATEGORY_TEST segfault on some platforms
- PR #1246 Fix categorical tests that failed due to bad implicit type conversion
- PR #1255 Fix overwriting conda package main label uploads
- PR #1259 Add dlpack includes to pip build


# cuDF 0.5.1 (05 Feb 2019)

## Bug Fixes

- PR #842 Avoid using numpy via cimport to prevent ABI issues in Cython compilation


# cuDF 0.5.0 (28 Jan 2019)

## New Features

- PR #722 Add bzip2 decompression support to `read_csv()`
- PR #693 add ZLIB-based GZIP/ZIP support to `read_csv_strings()`
- PR #411 added null support to gdf_order_by (new API) and cudf_table::sort
- PR #525 Added GitHub Issue templates for bugs, documentation, new features, and questions
- PR #501 CSV Reader: Add support for user-specified decimal point and thousands separator to read_csv_strings()
- PR #455 CSV Reader: Add support for user-specified decimal point and thousands separator to read_csv()
- PR #439 add `DataFrame.drop` method similar to pandas
- PR #356 add `DataFrame.transpose` method and `DataFrame.T` property similar to pandas
- PR #505 CSV Reader: Add support for user-specified boolean values
- PR #350 Implemented Series replace function
- PR #490 Added print_env.sh script to gather relevant environment details when reporting cuDF issues
- PR #474 add ZLIB-based GZIP/ZIP support to `read_csv()`
- PR #547 Added melt similar to `pandas.melt()`
- PR #491 Add CI test script to check for updates to CHANGELOG.md in PRs
- PR #550 Add CI test script to check for style issues in PRs
- PR #558 Add CI scripts for cpu-based conda and gpu-based test builds
- PR #524 Add Boolean Indexing
- PR #564 Update python `sort_values` method to use updated libcudf `gdf_order_by` API
- PR #509 CSV Reader: Input CSV file can now be passed in as a text or a binary buffer
- PR #607 Add `__iter__` and iteritems to DataFrame class
- PR #643 added a new api gdf_replace_nulls that allows a user to replace nulls in a column

## Improvements

- PR #426 Removed sort-based groupby and refactored existing groupby APIs. Also improves C++/CUDA compile time.
- PR #461 Add `CUDF_HOME` variable in README.md to replace relative pathing.
- PR #472 RMM: Created centralized rmm::device_vector alias and rmm::exec_policy
- PR #500 Improved the concurrent hash map class to support partitioned (multi-pass) hash table building.
- PR #454 Improve CSV reader docs and examples
- PR #465 Added templated C++ API for RMM to avoid explicit cast to `void**`
- PR #513 `.gitignore` tweaks
- PR #521 Add `assert_eq` function for testing
- PR #502 Simplify Dockerfile for local dev, eliminate old conda/pip envs
- PR #549 Adds `-rdynamic` compiler flag to nvcc for Debug builds
- PR #472 RMM: Created centralized rmm::device_vector alias and rmm::exec_policy
- PR #577 Added external C++ API for scatter/gather functions
- PR #500 Improved the concurrent hash map class to support partitioned (multi-pass) hash table building
- PR #583 Updated `gdf_size_type` to `int`
- PR #500 Improved the concurrent hash map class to support partitioned (multi-pass) hash table building
- PR #617 Added .dockerignore file. Prevents adding stale cmake cache files to the docker container
- PR #658 Reduced `JOIN_TEST` time by isolating overflow test of hash table size computation
- PR #664 Added Debuging instructions to README
- PR #651 Remove noqa marks in `__init__.py` files
- PR #671 CSV Reader: uncompressed buffer input can be parsed without explicitly specifying compression as None
- PR #684 Make RMM a submodule
- PR #718 Ensure sum, product, min, max methods pandas compatibility on empty datasets
- PR #720 Refactored Index classes to make them more Pandas-like, added CategoricalIndex
- PR #749 Improve to_arrow and from_arrow Pandas compatibility
- PR #766 Remove TravisCI references, remove unused variables from CMake, fix ARROW_VERSION in Cmake
- PR #773 Add build-args back to Dockerfile and handle dependencies based on environment yml file
- PR #781 Move thirdparty submodules to root and symlink in /cpp
- PR #843 Fix broken cudf/python API examples, add new methods to the API index

## Bug Fixes

- PR #569 CSV Reader: Fix days being off-by-one when parsing some dates
- PR #531 CSV Reader: Fix incorrect parsing of quoted numbers
- PR #465 Added templated C++ API for RMM to avoid explicit cast to `void**`
- PR #473 Added missing <random> include
- PR #478 CSV Reader: Add api support for auto column detection, header, mangle_dupe_cols, usecols
- PR #495 Updated README to correct where cffi pytest should be executed
- PR #501 Fix the intermittent segfault caused by the `thousands` and `compression` parameters in the csv reader
- PR #502 Simplify Dockerfile for local dev, eliminate old conda/pip envs
- PR #512 fix bug for `on` parameter in `DataFrame.merge` to allow for None or single column name
- PR #511 Updated python/cudf/bindings/join.pyx to fix cudf merge printing out dtypes
- PR #513 `.gitignore` tweaks
- PR #521 Add `assert_eq` function for testing
- PR #537 Fix CMAKE_CUDA_STANDARD_REQURIED typo in CMakeLists.txt
- PR #447 Fix silent failure in initializing DataFrame from generator
- PR #545 Temporarily disable csv reader thousands test to prevent segfault (test re-enabled in PR #501)
- PR #559 Fix Assertion error while using `applymap` to change the output dtype
- PR #575 Update `print_env.sh` script to better handle missing commands
- PR #612 Prevent an exception from occuring with true division on integer series.
- PR #630 Fix deprecation warning for `pd.core.common.is_categorical_dtype`
- PR #622 Fix Series.append() behaviour when appending values with different numeric dtype
- PR #603 Fix error while creating an empty column using None.
- PR #673 Fix array of strings not being caught in from_pandas
- PR #644 Fix return type and column support of dataframe.quantile()
- PR #634 Fix create `DataFrame.from_pandas()` with numeric column names
- PR #654 Add resolution check for GDF_TIMESTAMP in Join
- PR #648 Enforce one-to-one copy required when using `numba>=0.42.0`
- PR #645 Fix cmake build type handling not setting debug options when CMAKE_BUILD_TYPE=="Debug"
- PR #669 Fix GIL deadlock when launching multiple python threads that make Cython calls
- PR #665 Reworked the hash map to add a way to report the destination partition for a key
- PR #670 CMAKE: Fix env include path taking precedence over libcudf source headers
- PR #674 Check for gdf supported column types
- PR #677 Fix 'gdf_csv_test_Dates' gtest failure due to missing nrows parameter
- PR #604 Fix the parsing errors while reading a csv file using `sep` instead of `delimiter`.
- PR #686 Fix converting nulls to NaT values when converting Series to Pandas/Numpy
- PR #689 CSV Reader: Fix behavior with skiprows+header to match pandas implementation
- PR #691 Fixes Join on empty input DFs
- PR #706 CSV Reader: Fix broken dtype inference when whitespace is in data
- PR #717 CSV reader: fix behavior when parsing a csv file with no data rows
- PR #724 CSV Reader: fix build issue due to parameter type mismatch in a std::max call
- PR #734 Prevents reading undefined memory in gpu_expand_mask_bits numba kernel
- PR #747 CSV Reader: fix an issue where CUDA allocations fail with some large input files
- PR #750 Fix race condition for handling NVStrings in CMake
- PR #719 Fix merge column ordering
- PR #770 Fix issue where RMM submodule pointed to wrong branch and pin other to correct branches
- PR #778 Fix hard coded ABI off setting
- PR #784 Update RMM submodule commit-ish and pip paths
- PR #794 Update `rmm::exec_policy` usage to fix segmentation faults when used as temprory allocator.
- PR #800 Point git submodules to branches of forks instead of exact commits


# cuDF 0.4.0 (05 Dec 2018)

## New Features

- PR #398 add pandas-compatible `DataFrame.shape()` and `Series.shape()`
- PR #394 New documentation feature "10 Minutes to cuDF"
- PR #361 CSV Reader: Add support for strings with delimiters

## Improvements

 - PR #436 Improvements for type_dispatcher and wrapper structs
 - PR #429 Add CHANGELOG.md (this file)
 - PR #266 use faster CUDA-accelerated DataFrame column/Series concatenation.
 - PR #379 new C++ `type_dispatcher` reduces code complexity in supporting many data types.
 - PR #349 Improve performance for creating columns from memoryview objects
 - PR #445 Update reductions to use type_dispatcher. Adds integer types support to sum_of_squares.
 - PR #448 Improve installation instructions in README.md
 - PR #456 Change default CMake build to Release, and added option for disabling compilation of tests

## Bug Fixes

 - PR #444 Fix csv_test CUDA too many resources requested fail.
 - PR #396 added missing output buffer in validity tests for groupbys.
 - PR #408 Dockerfile updates for source reorganization
 - PR #437 Add cffi to Dockerfile conda env, fixes "cannot import name 'librmm'"
 - PR #417 Fix `map_test` failure with CUDA 10
 - PR #414 Fix CMake installation include file paths
 - PR #418 Properly cast string dtypes to programmatic dtypes when instantiating columns
 - PR #427 Fix and tests for Concatenation illegal memory access with nulls


# cuDF 0.3.0 (23 Nov 2018)

## New Features

 - PR #336 CSV Reader string support

## Improvements

 - PR #354 source code refactored for better organization. CMake build system overhaul. Beginning of transition to Cython bindings.
 - PR #290 Add support for typecasting to/from datetime dtype
 - PR #323 Add handling pyarrow boolean arrays in input/out, add tests
 - PR #325 GDF_VALIDITY_UNSUPPORTED now returned for algorithms that don't support non-empty valid bitmasks
 - PR #381 Faster InputTooLarge Join test completes in ms rather than minutes.
 - PR #373 .gitignore improvements
 - PR #367 Doc cleanup & examples for DataFrame methods
 - PR #333 Add Rapids Memory Manager documentation
 - PR #321 Rapids Memory Manager adds file/line location logging and convenience macros
 - PR #334 Implement DataFrame `__copy__` and `__deepcopy__`
 - PR #271 Add NVTX ranges to pygdf
 - PR #311 Document system requirements for conda install

## Bug Fixes

 - PR #337 Retain index on `scale()` function
 - PR #344 Fix test failure due to PyArrow 0.11 Boolean handling
 - PR #364 Remove noexcept from managed_allocator;  CMakeLists fix for NVstrings
 - PR #357 Fix bug that made all series be considered booleans for indexing
 - PR #351 replace conda env configuration for developers
 - PRs #346 #360 Fix CSV reading of negative numbers
 - PR #342 Fix CMake to use conda-installed nvstrings
 - PR #341 Preserve categorical dtype after groupby aggregations
 - PR #315 ReadTheDocs build update to fix missing libcuda.so
 - PR #320 FIX out-of-bounds access error in reductions.cu
 - PR #319 Fix out-of-bounds memory access in libcudf count_valid_bits
 - PR #303 Fix printing empty dataframe


# cuDF 0.2.0 and cuDF 0.1.0

These were initial releases of cuDF based on previously separate pyGDF and libGDF libraries.<|MERGE_RESOLUTION|>--- conflicted
+++ resolved
@@ -4,12 +4,10 @@
 
 - PR #2930 JSON Reader: Support ARROW_RANDOM_FILE input
 - PR #2987 Add `inplace` arg to `DataFrame.reset_index` and `Series`
-<<<<<<< HEAD
 - PR #3129 Add strings column factory from `std::vector`s
-=======
 - PR #3054 Add parquet reader support for decimal data types
 - PR #3094 Adding `any` and `all` support from libcudf
->>>>>>> d2c5c997
+
 
 ## Improvements
 
