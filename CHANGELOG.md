# cuDF 0.6.0 (Date TBD)

## New Features

- PR #760 Raise `FileNotFoundError` instead of `GDF_FILE_ERROR` in `read_csv` if the file does not exist
- PR #539 Add Python bindings for replace function
- PR #807 CSV Reader: Add byte_range parameter to specify the range in the input file to be read
- PR #857 Add Tail method for Series/DataFrame and update Head method to use iloc
- PR #858 Add series feature hashing support
- PR #871 CSV Reader: Add support for NA values, including user specified strings
- PR #893 Adds PyArrow based parquet readers / writers to Python, fix category dtype handling, fix arrow ingest buffer size issues
- PR #867 CSV Reader: Add support for ignoring blank lines and comment lines
- PR #887 Add Series digitize method
- PR #895 Add Series groupby
- PR #898 Add DataFrame.groupby(level=0) support
- PR #920 Add feather, JSON, HDF5 readers / writers from PyArrow / Pandas
- PR #888 CSV Reader: Add prefix parameter for column names, used when parsing without a header
- PR #939 Add ORC reader from PyArrow
- PR #918 Add Series.groupby(level=0) support
- PR #906 Add binary and comparison ops to DataFrame
- PR #958 Support unary and binary ops on indexes
- PR #964 Add `rename` method to `DataFrame`, `Series`, and `Index`
- PR #994 Remove references to pygdf
- PR #990 Add external series groupby support
- PR #988 Add top-level merge function to cuDF
- PR #992 Add comparison binaryops to DateTime columns
- PR #996 Replace relative path imports with absolute paths in tests
- PR #995 CSV Reader: Add index_col parameter to specify the column name or index to be used as row labels
- PR #1007 Replace relative path imports with absolute paths in cudf

## Improvements

- PR #730 Improve performance of `gdf_table` constructor
- PR #813 unified libcudf API functions by replacing gpu_ with gdf_
- PR #822 Add support for `__cuda_array_interface__` for ingest
- PR #756 Consolidate common helper functions from unordered map and multimap
- PR #753 Improve performance of groupby sum and average, especially for cases with few groups.
- PR #836 Add ingest support for arrow chunked arrays in Column, Series, DataFrame creation
- PR #763 Format doxygen comments for csv_read_arg struct
- PR #532 CSV Reader: Use type dispatcher instead of switch block
- PR #878 Add better indexing to Groupby
- PR #554 Add `empty` method and `is_monotonic` attribute to `Index`
- PR #909 CSV Reader: Avoid host->device->host copy for header row data
- PR #916 Improved unit testing and error checking for `gdf_column_concat`
- PR #941 Replace `numpy` call in `Series.hash_encode` with `numba`
- PR #943 Updated `count_nonzero_mask` to return `num_rows` when the mask is null
- PR #942 Added increment/decrement operators for wrapper types
- PR #966 Updated RMM submodule.
- PR #998 Add IO reader/writer modules to API docs, fix for missing cudf.Series docs

## Bug Fixes

- PR #821 Fix flake8 issues revealed by flake8 update
- PR #808 Resolved renamed `d_columns_valids` variable name
- PR #820 SCV Reader: fix the issue where reader adds additional rows when file uses \r\n as a line terminator
- PR #780 CSV Reader: Fix scientific notation parsing and null values for empty quotes
- PR #815 CSV Reader: Fix data parsing when tabs are present in the input CSV file
- PR #850 Fix bug where left joins where the left df has 0 rows causes a crash
- PR #861 Fix memory leak by preserving the boolean mask index
- PR #875 Handle unnamed indexes in to/from arrow functions
- PR #877 Fix ingest of 1 row arrow tables in from arrow function
- PR #876 Added missing `<type_traits>` include
- PR #889 Deleted test_rmm.py which has now moved to RMM repo
- PR #866 Merge v0.5.1 numpy ABI hotfix into 0.6
- PR #917 value_counts return int type on empty columns
- PR #611 Renamed `gdf_reduce_optimal_output_size()` -> `gdf_reduction_get_intermediate_output_size()`
- PR #923 fix index for negative slicing for cudf dataframe and series
- PR #927 CSV Reader: Fix category GDF_CATEGORY hashes not being computed properly
- PR #921 CSV Reader: Fix parsing errors with delim_whitespace, quotations in the header row, unnamed columns
- PR #933 Fix handling objects of all nulls in series creation
- PR #940 CSV Reader: Fix an issue where the last data row is missing when using byte_range
- PR #945 CSV Reader: Fix incorrect datetime64 when milliseconds or space separator are used
- PR #959 Groupby: Problem with column name lookup
- PR #950 Converting dataframe/recarry with non-contiguous arrays
- PR #963 CSV Reader: Fix another issue with missing data rows when using byte_range
<<<<<<< HEAD
- PR #1001 CSV Reader: Fix a memory access error when reading a large (>2GB) file with date columns
=======
- PR #999 Fix 0 sized kernel launches and empty sort_index exception
- PR #993 Fix dtype in selecting 0 rows from objects

>>>>>>> 9a9a167d

# cuDF 0.5.1 (05 Feb 2019)

## Bug Fixes

- PR #842 Avoid using numpy via cimport to prevent ABI issues in Cython compilation


# cuDF 0.5.0 (28 Jan 2019)

## New Features

- PR #722 Add bzip2 decompression support to `read_csv()`
- PR #693 add ZLIB-based GZIP/ZIP support to `read_csv_strings()`
- PR #411 added null support to gdf_order_by (new API) and cudf_table::sort
- PR #525 Added GitHub Issue templates for bugs, documentation, new features, and questions
- PR #501 CSV Reader: Add support for user-specified decimal point and thousands separator to read_csv_strings()
- PR #455 CSV Reader: Add support for user-specified decimal point and thousands separator to read_csv()
- PR #439 add `DataFrame.drop` method similar to pandas
- PR #356 add `DataFrame.transpose` method and `DataFrame.T` property similar to pandas
- PR #505 CSV Reader: Add support for user-specified boolean values
- PR #350 Implemented Series replace function
- PR #490 Added print_env.sh script to gather relevant environment details when reporting cuDF issues
- PR #474 add ZLIB-based GZIP/ZIP support to `read_csv()`
- PR #547 Added melt similar to `pandas.melt()`
- PR #491 Add CI test script to check for updates to CHANGELOG.md in PRs
- PR #550 Add CI test script to check for style issues in PRs
- PR #558 Add CI scripts for cpu-based conda and gpu-based test builds
- PR #524 Add Boolean Indexing
- PR #564 Update python `sort_values` method to use updated libcudf `gdf_order_by` API
- PR #509 CSV Reader: Input CSV file can now be passed in as a text or a binary buffer
- PR #607 Add `__iter__` and iteritems to DataFrame class
- PR #576 Create BitMask class and unit test to make 32-bit bit masks
- PR #608 Added the `DataFrame.iloc[]` and `Series.iloc[]` features
- PR #600 Enable deep or shallow copy
- PR #635 Add Doxygen template
- PR #649 Add `cudf.from_pandas` function
- PR #633 CSV Reader: Add support for the nrows parameter to specify the number of rows to read from the input file
- PR #668 Added Python 3.7 support, upgraded packages: pandas>=0.23.4, pyarrow=0.11.1, numba>=0.40.0, cython>=0.29, GLIBCXX11 ABI compatibility; align with gcc7 conda update
- PR #679 Test Series indexing, support integer scalars and integer sequences
- PR #567 Adds setup for a wheel which is installable by pip
- PR #718 Expose `product` reduction method to Python and add `GDF_NOTIMPLEMENTED_ERROR` error value

## Improvements

- PR #426 Removed sort-based groupby and refactored existing groupby APIs. Also improves C++/CUDA compile time.
- PR #461 Add `CUDF_HOME` variable in README.md to replace relative pathing.
- PR #472 RMM: Created centralized rmm::device_vector alias and rmm::exec_policy
- PR #500 Improved the concurrent hash map class to support partitioned (multi-pass) hash table building.
- PR #454 Improve CSV reader docs and examples
- PR #465 Added templated C++ API for RMM to avoid explicit cast to `void**`
- PR #513 `.gitignore` tweaks
- PR #521 Add `assert_eq` function for testing
- PR #502 Simplify Dockerfile for local dev, eliminate old conda/pip envs
- PR #549 Adds `-rdynamic` compiler flag to nvcc for Debug builds
- PR #500 Improved the concurrent hash map class to support partitioned (multi-pass) hash table building
- PR #583 Updated `gdf_size_type` to `int`
- PR #617 Added .dockerignore file. Prevents adding stale cmake cache files to the docker container
- PR #658 Reduced `JOIN_TEST` time by isolating overflow test of hash table size computation
- PR #664 Added Debuging instructions to README
- PR #651 Remove noqa marks in `__init__.py` files
- PR #671 CSV Reader: uncompressed buffer input can be parsed without explicitly specifying compression as None
- PR #684 Make RMM a submodule
- PR #718 Ensure sum, product, min, max methods pandas compatibility on empty datasets
- PR #720 Refactored Index classes to make them more Pandas-like, added CategoricalIndex
- PR #749 Improve to_arrow and from_arrow Pandas compatibility
- PR #766 Remove TravisCI references, remove unused variables from CMake, fix ARROW_VERSION in Cmake
- PR #773 Add build-args back to Dockerfile and handle dependencies based on environment yml file
- PR #781 Move thirdparty submodules to root and symlink in /cpp
- PR #843 Fix broken cudf/python API examples, add new methods to the API index

## Bug Fixes

- PR #569 CSV Reader: Fix days being off-by-one when parsing some dates
- PR #531 CSV Reader: Fix incorrect parsing of quoted numbers
- PR #465 Added templated C++ API for RMM to avoid explicit cast to `void**`
- PR #473 Added missing <random> include
- PR #478 CSV Reader: Add api support for auto column detection, header, mangle_dupe_cols, usecols
- PR #495 Updated README to correct where cffi pytest should be executed
- PR #501 Fix the intermittent segfault caused by the `thousands` and `compression` parameters in the csv reader
- PR #502 Simplify Dockerfile for local dev, eliminate old conda/pip envs
- PR #512 fix bug for `on` parameter in `DataFrame.merge` to allow for None or single column name
- PR #511 Updated python/cudf/bindings/join.pyx to fix cudf merge printing out dtypes
- PR #513 `.gitignore` tweaks
- PR #521 Add `assert_eq` function for testing
- PR #537 Fix CMAKE_CUDA_STANDARD_REQURIED typo in CMakeLists.txt
- PR #447 Fix silent failure in initializing DataFrame from generator
- PR #545 Temporarily disable csv reader thousands test to prevent segfault (test re-enabled in PR #501)
- PR #559 Fix Assertion error while using `applymap` to change the output dtype
- PR #575 Update `print_env.sh` script to better handle missing commands
- PR #612 Prevent an exception from occuring with true division on integer series.
- PR #630 Fix deprecation warning for `pd.core.common.is_categorical_dtype`
- PR #622 Fix Series.append() behaviour when appending values with different numeric dtype
- PR #603 Fix error while creating an empty column using None.
- PR #673 Fix array of strings not being caught in from_pandas
- PR #644 Fix return type and column support of dataframe.quantile()
- PR #634 Fix create `DataFrame.from_pandas()` with numeric column names
- PR #654 Add resolution check for GDF_TIMESTAMP in Join
- PR #648 Enforce one-to-one copy required when using `numba>=0.42.0`
- PR #645 Fix cmake build type handling not setting debug options when CMAKE_BUILD_TYPE=="Debug"
- PR #669 Fix GIL deadlock when launching multiple python threads that make Cython calls
- PR #665 Reworked the hash map to add a way to report the destination partition for a key
- PR #670 CMAKE: Fix env include path taking precedence over libcudf source headers
- PR #674 Check for gdf supported column types
- PR #677 Fix 'gdf_csv_test_Dates' gtest failure due to missing nrows parameter
- PR #604 Fix the parsing errors while reading a csv file using `sep` instead of `delimiter`.
- PR #686 Fix converting nulls to NaT values when converting Series to Pandas/Numpy
- PR #689 CSV Reader: Fix behavior with skiprows+header to match pandas implementation
- PR #691 Fixes Join on empty input DFs
- PR #706 CSV Reader: Fix broken dtype inference when whitespace is in data
- PR #717 CSV reader: fix behavior when parsing a csv file with no data rows
- PR #724 CSV Reader: fix build issue due to parameter type mismatch in a std::max call
- PR #734 Prevents reading undefined memory in gpu_expand_mask_bits numba kernel
- PR #747 CSV Reader: fix an issue where CUDA allocations fail with some large input files
- PR #750 Fix race condition for handling NVStrings in CMake
- PR #719 Fix merge column ordering
- PR #770 Fix issue where RMM submodule pointed to wrong branch and pin other to correct branches
- PR #778 Fix hard coded ABI off setting
- PR #784 Update RMM submodule commit-ish and pip paths
- PR #794 Update `rmm::exec_policy` usage to fix segmentation faults when used as temprory allocator.
- PR #800 Point git submodules to branches of forks instead of exact commits


# cuDF 0.4.0 (05 Dec 2018)

## New Features

- PR #398 add pandas-compatible `DataFrame.shape()` and `Series.shape()`
- PR #394 New documentation feature "10 Minutes to cuDF"
- PR #361 CSV Reader: Add support for strings with delimiters

## Improvements

 - PR #436 Improvements for type_dispatcher and wrapper structs
 - PR #429 Add CHANGELOG.md (this file)
 - PR #266 use faster CUDA-accelerated DataFrame column/Series concatenation.
 - PR #379 new C++ `type_dispatcher` reduces code complexity in supporting many data types.
 - PR #349 Improve performance for creating columns from memoryview objects
 - PR #445 Update reductions to use type_dispatcher. Adds integer types support to sum_of_squares.
 - PR #448 Improve installation instructions in README.md
 - PR #456 Change default CMake build to Release, and added option for disabling compilation of tests

## Bug Fixes

 - PR #444 Fix csv_test CUDA too many resources requested fail.
 - PR #396 added missing output buffer in validity tests for groupbys.
 - PR #408 Dockerfile updates for source reorganization
 - PR #437 Add cffi to Dockerfile conda env, fixes "cannot import name 'librmm'"
 - PR #417 Fix `map_test` failure with CUDA 10
 - PR #414 Fix CMake installation include file paths
 - PR #418 Properly cast string dtypes to programmatic dtypes when instantiating columns
 - PR #427 Fix and tests for Concatenation illegal memory access with nulls


# cuDF 0.3.0 (23 Nov 2018)

## New Features

 - PR #336 CSV Reader string support

## Improvements

 - PR #354 source code refactored for better organization. CMake build system overhaul. Beginning of transition to Cython bindings.
 - PR #290 Add support for typecasting to/from datetime dtype
 - PR #323 Add handling pyarrow boolean arrays in input/out, add tests
 - PR #325 GDF_VALIDITY_UNSUPPORTED now returned for algorithms that don't support non-empty valid bitmasks
 - PR #381 Faster InputTooLarge Join test completes in ms rather than minutes.
 - PR #373 .gitignore improvements
 - PR #367 Doc cleanup & examples for DataFrame methods
 - PR #333 Add Rapids Memory Manager documentation
 - PR #321 Rapids Memory Manager adds file/line location logging and convenience macros
 - PR #334 Implement DataFrame `__copy__` and `__deepcopy__`
 - PR #271 Add NVTX ranges to pygdf
 - PR #311 Document system requirements for conda install

## Bug Fixes

 - PR #337 Retain index on `scale()` function
 - PR #344 Fix test failure due to PyArrow 0.11 Boolean handling
 - PR #364 Remove noexcept from managed_allocator;  CMakeLists fix for NVstrings
 - PR #357 Fix bug that made all series be considered booleans for indexing
 - PR #351 replace conda env configuration for developers
 - PRs #346 #360 Fix CSV reading of negative numbers
 - PR #342 Fix CMake to use conda-installed nvstrings
 - PR #341 Preserve categorical dtype after groupby aggregations
 - PR #315 ReadTheDocs build update to fix missing libcuda.so
 - PR #320 FIX out-of-bounds access error in reductions.cu
 - PR #319 Fix out-of-bounds memory access in libcudf count_valid_bits
 - PR #303 Fix printing empty dataframe


# cuDF 0.2.0 and cuDF 0.1.0

These were initial releases of cuDF based on previously separate pyGDF and libGDF libraries.
<|MERGE_RESOLUTION|>--- conflicted
+++ resolved
@@ -73,13 +73,10 @@
 - PR #959 Groupby: Problem with column name lookup
 - PR #950 Converting dataframe/recarry with non-contiguous arrays
 - PR #963 CSV Reader: Fix another issue with missing data rows when using byte_range
-<<<<<<< HEAD
-- PR #1001 CSV Reader: Fix a memory access error when reading a large (>2GB) file with date columns
-=======
 - PR #999 Fix 0 sized kernel launches and empty sort_index exception
 - PR #993 Fix dtype in selecting 0 rows from objects
-
->>>>>>> 9a9a167d
+- PR #1001 CSV Reader: Fix a memory access error when reading a large (>2GB) file with date columns
+
 
 # cuDF 0.5.1 (05 Feb 2019)
 
