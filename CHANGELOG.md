--- conflicted
+++ resolved
@@ -43,14 +43,11 @@
 - PR #3126 Round 2 of snappy decompression optimizations
 - PR #3046 Define and implement new copying APIs `empty_like` and `allocate_like`
 - PR #3128 Support MultiIndex in DataFrame.join
-<<<<<<< HEAD
 - PR #2971 Added initial gather and scatter methods for strings_column_view
 - PR #3133 Port NVStrings to cudf column: bytes_counts and characters_counts
-=======
 - PR #3135 Add nvtx utilities to cudf::nvtx namespace
->>>>>>> 738341d7
 - PR #3021 Java host side concat of serialized buffers
-- PR #3138 Movey unary files to legacy
+- PR #3138 Move unary files to legacy
 
 
 
@@ -66,7 +63,7 @@
 - PR #3168 Fix mutable_column_device_view head const_cast
 
 
-# cuDF 0.10.0 (Date TBD)
+# cuDF 0.10.0 (16 Oct 2019)
 
 ## New Features
 
