# cuDF 0.8.0 (Date TBD)

## New Features

- PR #1524 Add GPU-accelerated JSON Lines parser with limited feature set
- PR #1569 Add support for Json objects to the JSON Lines reader
- PR #1622 Add Series.loc
- PR #1654 Add cudf::apply_boolean_mask: faster replacement for gdf_apply_stencil
- PR #1487 cython gather/scatter
- PR #1310 Implemented the slice/split functionality.
- PR #1630 Add Python layer to the GPU-accelerated JSON reader
- PR #1745 Add rounding of numeric columns via Numba
- PR #1772 JSON reader: add support for BytesIO and StringIO input
- PR #1527 Support GDF_BOOL8 in readers and writers
- PR #1819 Logical operators (AND, OR, NOT) for libcudf and cuDF
- PR #1813 ORC Reader: Add support for stripe selection
- PR #1828 JSON Reader: add suport for bool8 columns
- PR #1833 Add column iterator with/without nulls
- PR #1665 Add the point-in-polygon GIS function
- PR #1863 Series and Dataframe methods for all and any
- PR #1921 Add additional formats for typecasting to/from strings
- PR #1807 Add Series.dropna()
- PR #1948 Add operator functions like `Series.add()` to DataFrame and Series
- PR #1954 Add skip test argument to GPU build script
- PR #1984 Add rolling window operations Series.rolling() and DataFrame.rolling()
- PR #1542 Python method and bindings for to_csv
<<<<<<< HEAD
- PR #1995 Add Java API
=======
- PR #1998 Add google benchmark to cudf
>>>>>>> 53d71f94

## Improvements

- PR #1538 Replacing LesserRTTI with inequality_comparator
- PR #1703 C++: Added non-aggregating `insert` to `concurrent_unordered_map` with specializations to store pairs with a single atomicCAS when possible.
- PR #1422 C++: Added a RAII wrapper for CUDA streams
- PR #1701 Added `unique` method for stringColumns
- PR #1713 Add documentation for Dask-XGBoost
- PR #1666 CSV Reader: Improve performance for files with large number of columns
- PR #1725 Enable the ability to use a single column groupby as its own index
- PR #1759 Add an example showing simultaneous rolling averages to `apply_grouped` documentation
- PR #1746 C++: Remove unused code: `windowed_ops.cu`, `sorting.cu`, `hash_ops.cu`
- PR #1748 C++: Add `bool` nullability flag to `device_table` row operators
- PR #1764 Improve Numerical column: `mean_var` and `mean`
- PR #1767 Speed up Python unit tests
- PR #1770 Added build.sh script, updated CI scripts and documentation
- PR #1739 ORC Reader: Add more pytest coverage
- PR #1696 Added null support in `Series.replace()`.
- PR #1390 Added some basic utility functions for `gdf_column`'s
- PR #1791 Added general column comparison code for testing
- PR #1795 Add printing of git submodule info to `print_env.sh`
- PR #1796 Removing old sort based group by code and gdf_filter
- PR #1811 Added funtions for copying/allocating `cudf::table`s
- PR #1838 Improve columnops.column_empty so that it returns typed columns instead of a generic Column
- PR #1890 Add utils.get_dummies- a pandas-like wrapper around one_hot-encoding
- PR #1823 CSV Reader: default the column type to string for empty dataframes
- PR #1827 Create bindings for scalar-vector binops, and update one_hot_encoding to use them
- PR #1817 Operators now support different sized dataframes as long as they don't share different sized columns
- PR #1855 Transition replace_nulls to new C++ API and update corresponding Cython/Python code
- PR #1858 Add `std::initializer_list` constructor to `column_wrapper`
- PR #1846 C++ type-erased gdf_equal_columns test util; fix gdf_equal_columns logic error
- PR #1390 Added some basic utility functions for `gdf_column`s
- PR #1391 Tidy up bit-resolution-operation and bitmask class code
- PR #1882 Add iloc functionality to MultiIndex dataframes
- PR #1884 Rolling windows: general enhancements and better coverage for unit tests
- PR #1886 support GDF_STRING_CATEGORY columns in apply_boolean_mask, drop_nulls and other libcudf functions
- PR #1896 Improve performance of groupby with levels specified in dask-cudf
- PR #1915 Improve iloc performance for non-contiguous row selection
- PR #1859 Convert read_json into a C++ API
- PR #1919 Rename libcudf namespace gdf to namespace cudf
- PR #1850 Support left_on and right_on for DataFrame merge operator
- PR #1930 Specialize constructor for `cudf::bool8` to cast argument to `bool`
- PR #1938 Add default constructor for `column_wrapper`
- PR #1952 consolidate libcudf public API headers in include/cudf
- PR #1949 Improved selection with boolmask using libcudf `apply_boolean_mask`
- PR #1956 Add support for nulls in `query()`
- PR #1973 Update `std::tuple` to `std::pair` in top-most libcudf APIs and C++ transition guide
- PR #1981 Convert read_csv into a C++ API
- PR #1868 ORC Reader: Support row index for speed up on small/medium datasets
- PR #1964 Added support for list-like types in Series.str.cat
- PR #2003 Removed few redundant unit-tests from test_string.py::test_string_cat
- PR #1944 Groupby design improvements


## Bug Fixes

- PR #1465 Fix for test_orc.py and test_sparse_df.py test failures
- PR #1583 Fix underlying issue in `as_index()` that was causing `Series.quantile()` to fail
- PR #1680 Add errors= keyword to drop() to fix cudf-dask bug
- PR #1651 Fix `query` function on empty dataframe
- PR #1616 Fix CategoricalColumn to access categories by index instead of iteration
- PR #1660 Fix bug in `loc` when indexing with a column name (a string)
- PR #1683 ORC reader: fix timestamp conversion to UTC
- PR #1613 Improve CategoricalColumn.fillna(-1) performance
- PR #1642 Fix failure of CSV_TEST gdf_csv_test.SkiprowsNrows on multiuser systems
- PR #1709 Fix handling of `datetime64[ms]` in `dataframe.select_dtypes`
- PR #1704 CSV Reader: Add support for the plus sign in number fields
- PR #1687 CSV reader: return an empty dataframe for zero size input
- PR #1757 Concatenating columns with null columns
- PR #1755 Add col_level keyword argument to melt
- PR #1758 Fix df.set_index() when setting index from an empty column
- PR #1749 ORC reader: fix long strings of NULL values resulting in incorrect data
- PR #1742 Parquet Reader: Fix index column name to match PANDAS compat
- PR #1782 Update libcudf doc version
- PR #1783 Update conda dependencies
- PR #1786 Maintain the original series name in series.unique output
- PR #1760 CSV Reader: fix segfault when dtype list only includes columns from usecols list
- PR #1831 build.sh: Assuming python is in PATH instead of using PYTHON env var
- PR #1839 Raise an error instead of segfaulting when transposing a DataFrame with StringColumns
- PR #1840 Retain index correctly during merge left_on right_on
- PR #1825 cuDF: Multiaggregation Groupby Failures
- PR #1789 CSV Reader: Fix missing support for specifying `int8` and `int16` dtypes
- PR #1857 Cython Bindings: Handle `bool` columns while calling `column_view_from_NDArrays`
- PR #1849 Allow DataFrame support methods to pass arguments to the methods
- PR #1847 Fixed #1375 by moving the nvstring check into the wrapper function
- PR #1864 Fixing cudf reduction for POWER platform
- PR #1869 Parquet reader: fix Dask timestamps not matching with Pandas (convert to milliseconds)
- PR #1876 add dtype=bool for `any`, `all` to treat integer column correctly
- PR #1875 CSV reader: take NaN values into account in dtype detection
- PR #1873 Add column dtype checking for the all/any methods
- PR #1902 Bug with string iteration in _apply_basic_agg
- PR #1887 Fix for initialization issue in pq_read_arg,orc_read_arg
- PR #1867 JSON reader: add support for null/empty fields, including the 'null' literal
- PR #1891 Fix bug #1750 in string column comparison
- PR #1909 Support of `to_pandas()` of boolean series with null values
- PR #1923 Use prefix removal when two aggs are called on a SeriesGroupBy
- PR #1914 Zero initialize gdf_column local variables
- PR #1959 Add support for comparing boolean Series to scalar
- PR #1966 Ignore index fix in series append
- PR #1967 Compute index __sizeof__ only once for DataFrame __sizeof__
- PR #1977 Support CUDA installation in default system directories
- PR #1982 Fixes incorrect index name after join operation
- PR #1985 Implement `GDF_PYMOD`, a special modulo that follows python's sign rules
- PR #1991 Parquet reader: fix decoding of NULLs
- PR #1990 Fixes a rendering bug in the `apply_grouped` documentation
- PR #1978 Fix for values being filled in an empty dataframe 
- PR #2001 Correctly create MultiColumn from Pandas MultiColumn
- PR #2006 Handle empty dataframe groupby construction for dask


# cudf 0.7.2 (16 May 2019)

## New Features

- PR #1735 Added overload for atomicAdd on int64. Streamlined implementation of custom atomic overloads.
- PR #1741 Add MultiIndex concatenation 

## Bug Fixes

- PR #1718 Fix issue with SeriesGroupBy MultiIndex in dask-cudf
- PR #1734 Python: fix performance regression for groupby count() aggregations
- PR #1768 Cython: fix handling read only schema buffers in gpuarrow reader


# cudf 0.7.1 (11 May 2019)

## New Features

- PR #1702 Lazy load MultiIndex to return groupby performance to near optimal.

## Bug Fixes

- PR #1708 Fix handling of `datetime64[ms]` in `dataframe.select_dtypes`


# cuDF 0.7.0 (10 May 2019)

## New Features

- PR #982 Implement gdf_group_by_without_aggregations and gdf_unique_indices functions
- PR #1142 Add `GDF_BOOL` column type
- PR #1194 Implement overloads for CUDA atomic operations
- PR #1292 Implemented Bitwise binary ops AND, OR, XOR (&, |, ^)
- PR #1235 Add GPU-accelerated Parquet Reader
- PR #1335 Added local_dict arg in `DataFrame.query()`.
- PR #1282 Add Series and DataFrame.describe()
- PR #1356 Rolling windows
- PR #1381 Add DataFrame._get_numeric_data
- PR #1388 Add CODEOWNERS file to auto-request reviews based on where changes are made
- PR #1396 Add DataFrame.drop method
- PR #1413 Add DataFrame.melt method
- PR #1412 Add DataFrame.pop()
- PR #1419 Initial CSV writer function
- PR #1441 Add Series level cumulative ops (cumsum, cummin, cummax, cumprod)
- PR #1420 Add script to build and test on a local gpuCI image
- PR #1440 Add DatetimeColumn.min(), DatetimeColumn.max()
- PR #1455 Add Series.Shift via Numba kernel
- PR #1441 Add Series level cumulative ops (cumsum, cummin, cummax, cumprod)
- PR #1461 Add Python coverage test to gpu build
- PR #1445 Parquet Reader: Add selective reading of rows and row group
- PR #1532 Parquet Reader: Add support for INT96 timestamps
- PR #1516 Add Series and DataFrame.ndim
- PR #1556 Add libcudf C++ transition guide
- PR #1466 Add GPU-accelerated ORC Reader
- PR #1565 Add build script for nightly doc builds
- PR #1508 Add Series isna, isnull, and notna
- PR #1456 Add Series.diff() via Numba kernel
- PR #1588 Add Index `astype` typecasting
- PR #1301 MultiIndex support
- PR #1599 Level keyword supported in groupby
- PR #929 Add support operations to dataframe
- PR #1609 Groupby accept list of Series
- PR #1658 Support `group_keys=True` keyword in groupby method

## Improvements

- PR #1531 Refactor closures as private functions in gpuarrow
- PR #1404 Parquet reader page data decoding speedup
- PR #1076 Use `type_dispatcher` in join, quantiles, filter, segmented sort, radix sort and hash_groupby
- PR #1202 Simplify README.md
- PR #1149 CSV Reader: Change convertStrToValue() functions to `__device__` only
- PR #1238 Improve performance of the CUDA trie used in the CSV reader
- PR #1245 Use file cache for JIT kernels
- PR #1278 Update CONTRIBUTING for new conda environment yml naming conventions
- PR #1163 Refactored UnaryOps. Reduced API to two functions: `gdf_unary_math` and `gdf_cast`. Added `abs`, `-`, and `~` ops. Changed bindings to Cython
- PR #1284 Update docs version
- PR #1287 add exclude argument to cudf.select_dtype function
- PR #1286 Refactor some of the CSV Reader kernels into generic utility functions
- PR #1291 fillna in `Series.to_gpu_array()` and `Series.to_array()` can accept the scalar too now.
- PR #1005 generic `reduction` and `scan` support
- PR #1349 Replace modernGPU sort join with thrust.
- PR #1363 Add a dataframe.mean(...) that raises NotImplementedError to satisfy `dask.dataframe.utils.is_dataframe_like`
- PR #1319 CSV Reader: Use column wrapper for gdf_column output alloc/dealloc
- PR #1376 Change series quantile default to linear
- PR #1399 Replace CFFI bindings for NVTX functions with Cython bindings
- PR #1389 Refactored `set_null_count()`
- PR #1386 Added macros `GDF_TRY()`, `CUDF_TRY()` and `ASSERT_CUDF_SUCCEEDED()`
- PR #1435 Rework CMake and conda recipes to depend on installed libraries
- PR #1391 Tidy up bit-resolution-operation and bitmask class code
- PR #1439 Add cmake variable to enable compiling CUDA code with -lineinfo
- PR #1462 Add ability to read parquet files from arrow::io::RandomAccessFile
- PR #1453 Convert CSV Reader CFFI to Cython
- PR #1479 Convert Parquet Reader CFFI to Cython
- PR #1397 Add a utility function for producing an overflow-safe kernel launch grid configuration
- PR #1382 Add GPU parsing of nested brackets to cuIO parsing utilities
- PR #1481 Add cudf::table constructor to allocate a set of `gdf_column`s
- PR #1484 Convert GroupBy CFFI to Cython
- PR #1463 Allow and default melt keyword argument var_name to be None
- PR #1486 Parquet Reader: Use device_buffer rather than device_ptr
- PR #1525 Add cudatoolkit conda dependency
- PR #1520 Renamed `src/dataframe` to `src/table` and moved `table.hpp`. Made `types.hpp` to be type declarations only.
- PR #1492 Convert transpose CFFI to Cython
- PR #1495 Convert binary and unary ops CFFI to Cython
- PR #1503 Convert sorting and hashing ops CFFI to Cython
- PR #1522 Use latest release version in update-version CI script
- PR #1533 Remove stale join CFFI, fix memory leaks in join Cython
- PR #1521 Added `row_bitmask` to compute bitmask for rows of a table. Merged `valids_ops.cu` and `bitmask_ops.cu`
- PR #1553 Overload `hash_row` to avoid using intial hash values. Updated `gdf_hash` to select between overloads
- PR #1585 Updated `cudf::table` to maintain own copy of wrapped `gdf_column*`s
- PR #1559 Add `except +` to all Cython function definitions to catch C++ exceptions properly
- PR #1617 `has_nulls` and `column_dtypes` for `cudf::table`
- PR #1590 Remove CFFI from the build / install process entirely
- PR #1536 Convert gpuarrow CFFI to Cython
- PR #1655 Add `Column._pointer` as a way to access underlying `gdf_column*` of a `Column`
- PR #1655 Update readme conda install instructions for cudf version 0.6 and 0.7


## Bug Fixes

- PR #1233 Fix dtypes issue while adding the column to `str` dataframe.
- PR #1254 CSV Reader: fix data type detection for floating-point numbers in scientific notation
- PR #1289 Fix looping over each value instead of each category in concatenation
- PR #1293 Fix Inaccurate error message in join.pyx
- PR #1308 Add atomicCAS overload for `int8_t`, `int16_t`
- PR #1317 Fix catch polymorphic exception by reference in ipc.cu
- PR #1325 Fix dtype of null bitmasks to int8
- PR #1326 Update build documentation to use -DCMAKE_CXX11_ABI=ON
- PR #1334 Add "na_position" argument to CategoricalColumn sort_by_values
- PR #1321 Fix out of bounds warning when checking Bzip2 header
- PR #1359 Add atomicAnd/Or/Xor for integers
- PR #1354 Fix `fillna()` behaviour when replacing values with different dtypes
- PR #1347 Fixed core dump issue while passing dict_dtypes without column names in `cudf.read_csv()`
- PR #1379 Fixed build failure caused due to error: 'col_dtype' may be used uninitialized
- PR #1392 Update cudf Dockerfile and package_versions.sh
- PR #1385 Added INT8 type to `_schema_to_dtype` for use in GpuArrowReader
- PR #1393 Fixed a bug in `gdf_count_nonzero_mask()` for the case of 0 bits to count
- PR #1395 Update CONTRIBUTING to use the environment variable CUDF_HOME
- PR #1416 Fix bug at gdf_quantile_exact and gdf_quantile_appox
- PR #1421 Fix remove creation of series multiple times during `add_column()`
- PR #1405 CSV Reader: Fix memory leaks on read_csv() failure
- PR #1328 Fix CategoricalColumn to_arrow() null mask
- PR #1433 Fix NVStrings/categories includes
- PR #1432 Update NVStrings to 0.7.* to coincide with 0.7 development
- PR #1483 Modify CSV reader to avoid cropping blank quoted characters in non-string fields
- PR #1446 Merge 1275 hotfix from master into branch-0.7
- PR #1447 Fix legacy groupby apply docstring
- PR #1451 Fix hash join estimated result size is not correct
- PR #1454 Fix local build script improperly change directory permissions
- PR #1490 Require Dask 1.1.0+ for `is_dataframe_like` test or skip otherwise.
- PR #1491 Use more specific directories & groups in CODEOWNERS
- PR #1497 Fix Thrust issue on CentOS caused by missing default constructor of host_vector elements
- PR #1498 Add missing include guard to device_atomics.cuh and separated DEVICE_ATOMICS_TEST
- PR #1506 Fix csv-write call to updated NVStrings method
- PR #1510 Added nvstrings `fillna()` function
- PR #1507 Parquet Reader: Default string data to GDF_STRING
- PR #1535 Fix doc issue to ensure correct labelling of cudf.series
- PR #1537 Fix `undefined reference` link error in HashPartitionTest
- PR #1548 Fix ci/local/build.sh README from using an incorrect image example
- PR #1551 CSV Reader: Fix integer column name indexing
- PR #1586 Fix broken `scalar_wrapper::operator==`
- PR #1591 ORC/Parquet Reader: Fix missing import for FileNotFoundError exception
- PR #1573 Parquet Reader: Fix crash due to clash with ORC reader datasource
- PR #1607 Revert change of `column.to_dense_buffer` always return by copy for performance concerns
- PR #1618 ORC reader: fix assert & data output when nrows/skiprows isn't aligned to stripe boundaries
- PR #1631 Fix failure of TYPES_TEST on some gcc-7 based systems.
- PR #1641 CSV Reader: Fix skip_blank_lines behavior with Windows line terminators (\r\n)
- PR #1648 ORC reader: fix non-deterministic output when skiprows is non-zero
- PR #1676 Fix groupby `as_index` behaviour with `MultiIndex`
- PR #1659 Fix bug caused by empty groupbys and multiindex slicing throwing exceptions
- PR #1656 Correct Groupby failure in dask when un-aggregable columns are left in dataframe.
- PR #1689 Fix groupby performance regression
- PR #1694 Add Cython as a runtime dependency since it's required in `setup.py`


# cuDF 0.6.1 (25 Mar 2019)

## Bug Fixes

- PR #1275 Fix CentOS exception in DataFrame.hash_partition from using value "returned" by a void function


# cuDF 0.6.0 (22 Mar 2019)

## New Features

- PR #760 Raise `FileNotFoundError` instead of `GDF_FILE_ERROR` in `read_csv` if the file does not exist
- PR #539 Add Python bindings for replace function
- PR #823 Add Doxygen configuration to enable building HTML documentation for libcudf C/C++ API
- PR #807 CSV Reader: Add byte_range parameter to specify the range in the input file to be read
- PR #857 Add Tail method for Series/DataFrame and update Head method to use iloc
- PR #858 Add series feature hashing support
- PR #871 CSV Reader: Add support for NA values, including user specified strings
- PR #893 Adds PyArrow based parquet readers / writers to Python, fix category dtype handling, fix arrow ingest buffer size issues
- PR #867 CSV Reader: Add support for ignoring blank lines and comment lines
- PR #887 Add Series digitize method
- PR #895 Add Series groupby
- PR #898 Add DataFrame.groupby(level=0) support
- PR #920 Add feather, JSON, HDF5 readers / writers from PyArrow / Pandas
- PR #888 CSV Reader: Add prefix parameter for column names, used when parsing without a header
- PR #913 Add DLPack support: convert between cuDF DataFrame and DLTensor
- PR #939 Add ORC reader from PyArrow
- PR #918 Add Series.groupby(level=0) support
- PR #906 Add binary and comparison ops to DataFrame
- PR #958 Support unary and binary ops on indexes
- PR #964 Add `rename` method to `DataFrame`, `Series`, and `Index`
- PR #985 Add `Series.to_frame` method
- PR #985 Add `drop=` keyword to reset_index method
- PR #994 Remove references to pygdf
- PR #990 Add external series groupby support
- PR #988 Add top-level merge function to cuDF
- PR #992 Add comparison binaryops to DateTime columns
- PR #996 Replace relative path imports with absolute paths in tests
- PR #995 CSV Reader: Add index_col parameter to specify the column name or index to be used as row labels
- PR #1004 Add `from_gpu_matrix` method to DataFrame
- PR #997 Add property index setter
- PR #1007 Replace relative path imports with absolute paths in cudf
- PR #1013 select columns with df.columns
- PR #1016 Rename Series.unique_count() to nunique() to match pandas API
- PR #947 Prefixsum to handle nulls and float types
- PR #1029 Remove rest of relative path imports
- PR #1021 Add filtered selection with assignment for Dataframes
- PR #872 Adding NVCategory support to cudf apis
- PR #1052 Add left/right_index and left/right_on keywords to merge
- PR #1091 Add `indicator=` and `suffixes=` keywords to merge
- PR #1107 Add unsupported keywords to Series.fillna
- PR #1032 Add string support to cuDF python
- PR #1136 Removed `gdf_concat`
- PR #1153 Added function for getting the padded allocation size for valid bitmask
- PR #1148 Add cudf.sqrt for dataframes and Series
- PR #1159 Add Python bindings for libcudf dlpack functions
- PR #1155 Add __array_ufunc__ for DataFrame and Series for sqrt
- PR #1168 to_frame for series accepts a name argument


## Improvements

- PR #1218 Add dask-cudf page to API docs
- PR #892 Add support for heterogeneous types in binary ops with JIT
- PR #730 Improve performance of `gdf_table` constructor
- PR #561 Add Doxygen style comments to Join CUDA functions
- PR #813 unified libcudf API functions by replacing gpu_ with gdf_
- PR #822 Add support for `__cuda_array_interface__` for ingest
- PR #756 Consolidate common helper functions from unordered map and multimap
- PR #753 Improve performance of groupby sum and average, especially for cases with few groups.
- PR #836 Add ingest support for arrow chunked arrays in Column, Series, DataFrame creation
- PR #763 Format doxygen comments for csv_read_arg struct
- PR #532 CSV Reader: Use type dispatcher instead of switch block
- PR #694 Unit test utilities improvements
- PR #878 Add better indexing to Groupby
- PR #554 Add `empty` method and `is_monotonic` attribute to `Index`
- PR #1040 Fixed up Doxygen comment tags
- PR #909 CSV Reader: Avoid host->device->host copy for header row data
- PR #916 Improved unit testing and error checking for `gdf_column_concat`
- PR #941 Replace `numpy` call in `Series.hash_encode` with `numba`
- PR #942 Added increment/decrement operators for wrapper types
- PR #943 Updated `count_nonzero_mask` to return `num_rows` when the mask is null
- PR #952 Added trait to map C++ type to `gdf_dtype`
- PR #966 Updated RMM submodule.
- PR #998 Add IO reader/writer modules to API docs, fix for missing cudf.Series docs
- PR #1017 concatenate along columns for Series and DataFrames
- PR #1002 Support indexing a dataframe with another boolean dataframe
- PR #1018 Better concatenation for Series and Dataframes
- PR #1036 Use Numpydoc style docstrings
- PR #1047 Adding gdf_dtype_extra_info to gdf_column_view_augmented
- PR #1054 Added default ctor to SerialTrieNode to overcome Thrust issue in CentOS7 + CUDA10
- PR #1024 CSV Reader: Add support for hexadecimal integers in integral-type columns
- PR #1033 Update `fillna()` to use libcudf function `gdf_replace_nulls`
- PR #1066 Added inplace assignment for columns and select_dtypes for dataframes
- PR #1026 CSV Reader: Change the meaning and type of the quoting parameter to match Pandas
- PR #1100 Adds `CUDF_EXPECTS` error-checking macro
- PR #1092 Fix select_dtype docstring
- PR #1111 Added cudf::table
- PR #1108 Sorting for datetime columns
- PR #1120 Return a `Series` (not a `Column`) from `Series.cat.set_categories()`
- PR #1128 CSV Reader: The last data row does not need to be line terminated
- PR #1183 Bump Arrow version to 0.12.1
- PR #1208 Default to CXX11_ABI=ON
- PR #1252 Fix NVStrings dependencies for cuda 9.2 and 10.0

## Bug Fixes

- PR #821 Fix flake8 issues revealed by flake8 update
- PR #808 Resolved renamed `d_columns_valids` variable name
- PR #820 CSV Reader: fix the issue where reader adds additional rows when file uses \r\n as a line terminator
- PR #780 CSV Reader: Fix scientific notation parsing and null values for empty quotes
- PR #815 CSV Reader: Fix data parsing when tabs are present in the input CSV file
- PR #850 Fix bug where left joins where the left df has 0 rows causes a crash
- PR #861 Fix memory leak by preserving the boolean mask index
- PR #875 Handle unnamed indexes in to/from arrow functions
- PR #877 Fix ingest of 1 row arrow tables in from arrow function
- PR #876 Added missing `<type_traits>` include
- PR #889 Deleted test_rmm.py which has now moved to RMM repo
- PR #866 Merge v0.5.1 numpy ABI hotfix into 0.6
- PR #917 value_counts return int type on empty columns
- PR #611 Renamed `gdf_reduce_optimal_output_size()` -> `gdf_reduction_get_intermediate_output_size()`
- PR #923 fix index for negative slicing for cudf dataframe and series
- PR #927 CSV Reader: Fix category GDF_CATEGORY hashes not being computed properly
- PR #921 CSV Reader: Fix parsing errors with delim_whitespace, quotations in the header row, unnamed columns
- PR #933 Fix handling objects of all nulls in series creation
- PR #940 CSV Reader: Fix an issue where the last data row is missing when using byte_range
- PR #945 CSV Reader: Fix incorrect datetime64 when milliseconds or space separator are used
- PR #959 Groupby: Problem with column name lookup
- PR #950 Converting dataframe/recarry with non-contiguous arrays
- PR #963 CSV Reader: Fix another issue with missing data rows when using byte_range
- PR #999 Fix 0 sized kernel launches and empty sort_index exception
- PR #993 Fix dtype in selecting 0 rows from objects
- PR #1009 Fix performance regression in `to_pandas` method on DataFrame
- PR #1008 Remove custom dask communication approach
- PR #1001 CSV Reader: Fix a memory access error when reading a large (>2GB) file with date columns
- PR #1019 Binary Ops: Fix error when one input column has null mask but other doesn't
- PR #1014 CSV Reader: Fix false positives in bool value detection
- PR #1034 CSV Reader: Fix parsing floating point precision and leading zero exponents
- PR #1044 CSV Reader: Fix a segfault when byte range aligns with a page
- PR #1058 Added support for `DataFrame.loc[scalar]`
- PR #1060 Fix column creation with all valid nan values
- PR #1073 CSV Reader: Fix an issue where a column name includes the return character
- PR #1090 Updating Doxygen Comments
- PR #1080 Fix dtypes returned from loc / iloc because of lists
- PR #1102 CSV Reader: Minor fixes and memory usage improvements
- PR #1174: Fix release script typo
- PR #1137 Add prebuild script for CI
- PR #1118 Enhanced the `DataFrame.from_records()` feature
- PR #1129 Fix join performance with index parameter from using numpy array
- PR #1145 Issue with .agg call on multi-column dataframes
- PR #908 Some testing code cleanup
- PR #1167 Fix issue with null_count not being set after inplace fillna()
- PR #1184 Fix iloc performance regression
- PR #1185 Support left_on/right_on and also on=str in merge
- PR #1200 Fix allocating bitmasks with numba instead of rmm in allocate_mask function
- PR #1213 Fix bug with csv reader requesting subset of columns using wrong datatype
- PR #1223 gpuCI: Fix label on rapidsai channel on gpu build scripts
- PR #1242 Add explicit Thrust exec policy to fix NVCATEGORY_TEST segfault on some platforms
- PR #1246 Fix categorical tests that failed due to bad implicit type conversion
- PR #1255 Fix overwriting conda package main label uploads
- PR #1259 Add dlpack includes to pip build


# cuDF 0.5.1 (05 Feb 2019)

## Bug Fixes

- PR #842 Avoid using numpy via cimport to prevent ABI issues in Cython compilation


# cuDF 0.5.0 (28 Jan 2019)

## New Features

- PR #722 Add bzip2 decompression support to `read_csv()`
- PR #693 add ZLIB-based GZIP/ZIP support to `read_csv_strings()`
- PR #411 added null support to gdf_order_by (new API) and cudf_table::sort
- PR #525 Added GitHub Issue templates for bugs, documentation, new features, and questions
- PR #501 CSV Reader: Add support for user-specified decimal point and thousands separator to read_csv_strings()
- PR #455 CSV Reader: Add support for user-specified decimal point and thousands separator to read_csv()
- PR #439 add `DataFrame.drop` method similar to pandas
- PR #356 add `DataFrame.transpose` method and `DataFrame.T` property similar to pandas
- PR #505 CSV Reader: Add support for user-specified boolean values
- PR #350 Implemented Series replace function
- PR #490 Added print_env.sh script to gather relevant environment details when reporting cuDF issues
- PR #474 add ZLIB-based GZIP/ZIP support to `read_csv()`
- PR #547 Added melt similar to `pandas.melt()`
- PR #491 Add CI test script to check for updates to CHANGELOG.md in PRs
- PR #550 Add CI test script to check for style issues in PRs
- PR #558 Add CI scripts for cpu-based conda and gpu-based test builds
- PR #524 Add Boolean Indexing
- PR #564 Update python `sort_values` method to use updated libcudf `gdf_order_by` API
- PR #509 CSV Reader: Input CSV file can now be passed in as a text or a binary buffer
- PR #607 Add `__iter__` and iteritems to DataFrame class
- PR #643 added a new api gdf_replace_nulls that allows a user to replace nulls in a column

## Improvements

- PR #426 Removed sort-based groupby and refactored existing groupby APIs. Also improves C++/CUDA compile time.
- PR #461 Add `CUDF_HOME` variable in README.md to replace relative pathing.
- PR #472 RMM: Created centralized rmm::device_vector alias and rmm::exec_policy
- PR #500 Improved the concurrent hash map class to support partitioned (multi-pass) hash table building.
- PR #454 Improve CSV reader docs and examples
- PR #465 Added templated C++ API for RMM to avoid explicit cast to `void**`
- PR #513 `.gitignore` tweaks
- PR #521 Add `assert_eq` function for testing
- PR #502 Simplify Dockerfile for local dev, eliminate old conda/pip envs
- PR #549 Adds `-rdynamic` compiler flag to nvcc for Debug builds
- PR #472 RMM: Created centralized rmm::device_vector alias and rmm::exec_policy
- PR #577 Added external C++ API for scatter/gather functions
- PR #500 Improved the concurrent hash map class to support partitioned (multi-pass) hash table building
- PR #583 Updated `gdf_size_type` to `int`
- PR #500 Improved the concurrent hash map class to support partitioned (multi-pass) hash table building
- PR #617 Added .dockerignore file. Prevents adding stale cmake cache files to the docker container
- PR #658 Reduced `JOIN_TEST` time by isolating overflow test of hash table size computation
- PR #664 Added Debuging instructions to README
- PR #651 Remove noqa marks in `__init__.py` files
- PR #671 CSV Reader: uncompressed buffer input can be parsed without explicitly specifying compression as None
- PR #684 Make RMM a submodule
- PR #718 Ensure sum, product, min, max methods pandas compatibility on empty datasets
- PR #720 Refactored Index classes to make them more Pandas-like, added CategoricalIndex
- PR #749 Improve to_arrow and from_arrow Pandas compatibility
- PR #766 Remove TravisCI references, remove unused variables from CMake, fix ARROW_VERSION in Cmake
- PR #773 Add build-args back to Dockerfile and handle dependencies based on environment yml file
- PR #781 Move thirdparty submodules to root and symlink in /cpp
- PR #843 Fix broken cudf/python API examples, add new methods to the API index

## Bug Fixes

- PR #569 CSV Reader: Fix days being off-by-one when parsing some dates
- PR #531 CSV Reader: Fix incorrect parsing of quoted numbers
- PR #465 Added templated C++ API for RMM to avoid explicit cast to `void**`
- PR #473 Added missing <random> include
- PR #478 CSV Reader: Add api support for auto column detection, header, mangle_dupe_cols, usecols
- PR #495 Updated README to correct where cffi pytest should be executed
- PR #501 Fix the intermittent segfault caused by the `thousands` and `compression` parameters in the csv reader
- PR #502 Simplify Dockerfile for local dev, eliminate old conda/pip envs
- PR #512 fix bug for `on` parameter in `DataFrame.merge` to allow for None or single column name
- PR #511 Updated python/cudf/bindings/join.pyx to fix cudf merge printing out dtypes
- PR #513 `.gitignore` tweaks
- PR #521 Add `assert_eq` function for testing
- PR #537 Fix CMAKE_CUDA_STANDARD_REQURIED typo in CMakeLists.txt
- PR #447 Fix silent failure in initializing DataFrame from generator
- PR #545 Temporarily disable csv reader thousands test to prevent segfault (test re-enabled in PR #501)
- PR #559 Fix Assertion error while using `applymap` to change the output dtype
- PR #575 Update `print_env.sh` script to better handle missing commands
- PR #612 Prevent an exception from occuring with true division on integer series.
- PR #630 Fix deprecation warning for `pd.core.common.is_categorical_dtype`
- PR #622 Fix Series.append() behaviour when appending values with different numeric dtype
- PR #603 Fix error while creating an empty column using None.
- PR #673 Fix array of strings not being caught in from_pandas
- PR #644 Fix return type and column support of dataframe.quantile()
- PR #634 Fix create `DataFrame.from_pandas()` with numeric column names
- PR #654 Add resolution check for GDF_TIMESTAMP in Join
- PR #648 Enforce one-to-one copy required when using `numba>=0.42.0`
- PR #645 Fix cmake build type handling not setting debug options when CMAKE_BUILD_TYPE=="Debug"
- PR #669 Fix GIL deadlock when launching multiple python threads that make Cython calls
- PR #665 Reworked the hash map to add a way to report the destination partition for a key
- PR #670 CMAKE: Fix env include path taking precedence over libcudf source headers
- PR #674 Check for gdf supported column types
- PR #677 Fix 'gdf_csv_test_Dates' gtest failure due to missing nrows parameter
- PR #604 Fix the parsing errors while reading a csv file using `sep` instead of `delimiter`.
- PR #686 Fix converting nulls to NaT values when converting Series to Pandas/Numpy
- PR #689 CSV Reader: Fix behavior with skiprows+header to match pandas implementation
- PR #691 Fixes Join on empty input DFs
- PR #706 CSV Reader: Fix broken dtype inference when whitespace is in data
- PR #717 CSV reader: fix behavior when parsing a csv file with no data rows
- PR #724 CSV Reader: fix build issue due to parameter type mismatch in a std::max call
- PR #734 Prevents reading undefined memory in gpu_expand_mask_bits numba kernel
- PR #747 CSV Reader: fix an issue where CUDA allocations fail with some large input files
- PR #750 Fix race condition for handling NVStrings in CMake
- PR #719 Fix merge column ordering
- PR #770 Fix issue where RMM submodule pointed to wrong branch and pin other to correct branches
- PR #778 Fix hard coded ABI off setting
- PR #784 Update RMM submodule commit-ish and pip paths
- PR #794 Update `rmm::exec_policy` usage to fix segmentation faults when used as temprory allocator.
- PR #800 Point git submodules to branches of forks instead of exact commits


# cuDF 0.4.0 (05 Dec 2018)

## New Features

- PR #398 add pandas-compatible `DataFrame.shape()` and `Series.shape()`
- PR #394 New documentation feature "10 Minutes to cuDF"
- PR #361 CSV Reader: Add support for strings with delimiters

## Improvements

 - PR #436 Improvements for type_dispatcher and wrapper structs
 - PR #429 Add CHANGELOG.md (this file)
 - PR #266 use faster CUDA-accelerated DataFrame column/Series concatenation.
 - PR #379 new C++ `type_dispatcher` reduces code complexity in supporting many data types.
 - PR #349 Improve performance for creating columns from memoryview objects
 - PR #445 Update reductions to use type_dispatcher. Adds integer types support to sum_of_squares.
 - PR #448 Improve installation instructions in README.md
 - PR #456 Change default CMake build to Release, and added option for disabling compilation of tests

## Bug Fixes

 - PR #444 Fix csv_test CUDA too many resources requested fail.
 - PR #396 added missing output buffer in validity tests for groupbys.
 - PR #408 Dockerfile updates for source reorganization
 - PR #437 Add cffi to Dockerfile conda env, fixes "cannot import name 'librmm'"
 - PR #417 Fix `map_test` failure with CUDA 10
 - PR #414 Fix CMake installation include file paths
 - PR #418 Properly cast string dtypes to programmatic dtypes when instantiating columns
 - PR #427 Fix and tests for Concatenation illegal memory access with nulls


# cuDF 0.3.0 (23 Nov 2018)

## New Features

 - PR #336 CSV Reader string support

## Improvements

 - PR #354 source code refactored for better organization. CMake build system overhaul. Beginning of transition to Cython bindings.
 - PR #290 Add support for typecasting to/from datetime dtype
 - PR #323 Add handling pyarrow boolean arrays in input/out, add tests
 - PR #325 GDF_VALIDITY_UNSUPPORTED now returned for algorithms that don't support non-empty valid bitmasks
 - PR #381 Faster InputTooLarge Join test completes in ms rather than minutes.
 - PR #373 .gitignore improvements
 - PR #367 Doc cleanup & examples for DataFrame methods
 - PR #333 Add Rapids Memory Manager documentation
 - PR #321 Rapids Memory Manager adds file/line location logging and convenience macros
 - PR #334 Implement DataFrame `__copy__` and `__deepcopy__`
 - PR #271 Add NVTX ranges to pygdf
 - PR #311 Document system requirements for conda install

## Bug Fixes

 - PR #337 Retain index on `scale()` function
 - PR #344 Fix test failure due to PyArrow 0.11 Boolean handling
 - PR #364 Remove noexcept from managed_allocator;  CMakeLists fix for NVstrings
 - PR #357 Fix bug that made all series be considered booleans for indexing
 - PR #351 replace conda env configuration for developers
 - PRs #346 #360 Fix CSV reading of negative numbers
 - PR #342 Fix CMake to use conda-installed nvstrings
 - PR #341 Preserve categorical dtype after groupby aggregations
 - PR #315 ReadTheDocs build update to fix missing libcuda.so
 - PR #320 FIX out-of-bounds access error in reductions.cu
 - PR #319 Fix out-of-bounds memory access in libcudf count_valid_bits
 - PR #303 Fix printing empty dataframe


# cuDF 0.2.0 and cuDF 0.1.0

These were initial releases of cuDF based on previously separate pyGDF and libGDF libraries.<|MERGE_RESOLUTION|>--- conflicted
+++ resolved
@@ -24,11 +24,8 @@
 - PR #1954 Add skip test argument to GPU build script
 - PR #1984 Add rolling window operations Series.rolling() and DataFrame.rolling()
 - PR #1542 Python method and bindings for to_csv
-<<<<<<< HEAD
 - PR #1995 Add Java API
-=======
 - PR #1998 Add google benchmark to cudf
->>>>>>> 53d71f94
 
 ## Improvements
 
