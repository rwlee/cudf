# cuDF 0.9.0 (Date TBD)

## New Features
- PR #2111 IO Readers: Support memory buffer, file-like object, and URL inputs

- PR #2012 Add `reindex()` to DataFrame and Series
- PR #2098 Align DataFrame and Series indices before executing binary ops

## Improvements

- PR #1947 Cleanup serialization code
- PR #2125 More aggregate in java API
<<<<<<< HEAD
- PR #2131 Chunk rows logic added to csv_writer
=======
- PR #2129 Add functions in the Java API to support nullable column filtering
>>>>>>> de4552a7

## Bug Fixes
- PR #2086 Fixed quantile api behavior mismatch in series & dataframe
- PR #2128 Add offset param to host buffer readers in java API.
- PR #2145 Work around binops validity checks for java
- PR #2151 Fixes bug in cudf::copy_range where null_count was invalid
- PR #2139 matching to pandas describe behavior & fixing nan values issue
- PR #2154 CSV Reader: Fix bools misdetected as strings dtype


# cuDF 0.8.0 (27 June 2019)

## New Features

- PR #1524 Add GPU-accelerated JSON Lines parser with limited feature set
- PR #1569 Add support for Json objects to the JSON Lines reader
- PR #1622 Add Series.loc
- PR #1654 Add cudf::apply_boolean_mask: faster replacement for gdf_apply_stencil
- PR #1487 cython gather/scatter
- PR #1310 Implemented the slice/split functionality.
- PR #1630 Add Python layer to the GPU-accelerated JSON reader
- PR #1745 Add rounding of numeric columns via Numba
- PR #1772 JSON reader: add support for BytesIO and StringIO input
- PR #1527 Support GDF_BOOL8 in readers and writers
- PR #1819 Logical operators (AND, OR, NOT) for libcudf and cuDF
- PR #1813 ORC Reader: Add support for stripe selection
- PR #1828 JSON Reader: add suport for bool8 columns
- PR #1833 Add column iterator with/without nulls
- PR #1665 Add the point-in-polygon GIS function
- PR #1863 Series and Dataframe methods for all and any
- PR #1908 cudf::copy_range and cudf::fill for copying/assigning an index or range to a constant
- PR #1921 Add additional formats for typecasting to/from strings
- PR #1807 Add Series.dropna()
- PR #1987 Allow user defined functions in the form of ptx code to be passed to binops
- PR #1948 Add operator functions like `Series.add()` to DataFrame and Series
- PR #1954 Add skip test argument to GPU build script
- PR #2018 Add bindings for new groupby C++ API
- PR #1984 Add rolling window operations Series.rolling() and DataFrame.rolling()
- PR #1542 Python method and bindings for to_csv
- PR #1995 Add Java API
- PR #1998 Add google benchmark to cudf
- PR #1845 Add cudf::drop_duplicates, DataFrame.drop_duplicates
- PR #1652 Added `Series.where()` feature 
- PR #2074 Java Aggregates, logical ops, and better RMM support 

## Improvements

- PR #1538 Replacing LesserRTTI with inequality_comparator
- PR #1703 C++: Added non-aggregating `insert` to `concurrent_unordered_map` with specializations to store pairs with a single atomicCAS when possible.
- PR #1422 C++: Added a RAII wrapper for CUDA streams
- PR #1701 Added `unique` method for stringColumns
- PR #1713 Add documentation for Dask-XGBoost
- PR #1666 CSV Reader: Improve performance for files with large number of columns
- PR #1725 Enable the ability to use a single column groupby as its own index
- PR #1759 Add an example showing simultaneous rolling averages to `apply_grouped` documentation
- PR #1746 C++: Remove unused code: `windowed_ops.cu`, `sorting.cu`, `hash_ops.cu`
- PR #1748 C++: Add `bool` nullability flag to `device_table` row operators
- PR #1764 Improve Numerical column: `mean_var` and `mean`
- PR #1767 Speed up Python unit tests
- PR #1770 Added build.sh script, updated CI scripts and documentation
- PR #1739 ORC Reader: Add more pytest coverage
- PR #1696 Added null support in `Series.replace()`.
- PR #1390 Added some basic utility functions for `gdf_column`'s
- PR #1791 Added general column comparison code for testing
- PR #1795 Add printing of git submodule info to `print_env.sh`
- PR #1796 Removing old sort based group by code and gdf_filter
- PR #1811 Added funtions for copying/allocating `cudf::table`s
- PR #1838 Improve columnops.column_empty so that it returns typed columns instead of a generic Column
- PR #1890 Add utils.get_dummies- a pandas-like wrapper around one_hot-encoding
- PR #1823 CSV Reader: default the column type to string for empty dataframes
- PR #1827 Create bindings for scalar-vector binops, and update one_hot_encoding to use them
- PR #1817 Operators now support different sized dataframes as long as they don't share different sized columns
- PR #1855 Transition replace_nulls to new C++ API and update corresponding Cython/Python code
- PR #1858 Add `std::initializer_list` constructor to `column_wrapper`
- PR #1846 C++ type-erased gdf_equal_columns test util; fix gdf_equal_columns logic error
- PR #1390 Added some basic utility functions for `gdf_column`s
- PR #1391 Tidy up bit-resolution-operation and bitmask class code
- PR #1882 Add iloc functionality to MultiIndex dataframes
- PR #1884 Rolling windows: general enhancements and better coverage for unit tests
- PR #1886 support GDF_STRING_CATEGORY columns in apply_boolean_mask, drop_nulls and other libcudf functions
- PR #1896 Improve performance of groupby with levels specified in dask-cudf
- PR #1915 Improve iloc performance for non-contiguous row selection
- PR #1859 Convert read_json into a C++ API
- PR #1919 Rename libcudf namespace gdf to namespace cudf
- PR #1850 Support left_on and right_on for DataFrame merge operator
- PR #1930 Specialize constructor for `cudf::bool8` to cast argument to `bool`
- PR #1938 Add default constructor for `column_wrapper`
- PR #1930 Specialize constructor for `cudf::bool8` to cast argument to `bool`
- PR #1952 consolidate libcudf public API headers in include/cudf
- PR #1949 Improved selection with boolmask using libcudf `apply_boolean_mask`
- PR #1956 Add support for nulls in `query()`
- PR #1973 Update `std::tuple` to `std::pair` in top-most libcudf APIs and C++ transition guide
- PR #1981 Convert read_csv into a C++ API
- PR #1868 ORC Reader: Support row index for speed up on small/medium datasets
- PR #1964 Added support for list-like types in Series.str.cat
- PR #2005 Use HTML5 details tag in bug report issue template
- PR #2003 Removed few redundant unit-tests from test_string.py::test_string_cat 
- PR #1944 Groupby design improvements
- PR #2017 Convert `read_orc()` into a C++ API
- PR #2011 Convert `read_parquet()` into a C++ API
- PR #1756 Add documentation "10 Minutes to cuDF and dask_cuDF"
- PR #2034 Adding support for string columns concatenation using "add" binary operator
- PR #2042 Replace old "10 Minutes" guide with new guide for docs build process
- PR #2036 Make library of common test utils to speed up tests compilation
- PR #2022 Facilitating get_dummies to be a high level api too
- PR #2050 Namespace IO readers and add back free-form `read_xxx` functions
- PR #2104 Add a functional ``sort=`` keyword argument to groupby
- PR #2108 Add `find_and_replace` for StringColumn for replacing single values

## Bug Fixes

- PR #1465 Fix for test_orc.py and test_sparse_df.py test failures
- PR #1583 Fix underlying issue in `as_index()` that was causing `Series.quantile()` to fail
- PR #1680 Add errors= keyword to drop() to fix cudf-dask bug
- PR #1651 Fix `query` function on empty dataframe
- PR #1616 Fix CategoricalColumn to access categories by index instead of iteration
- PR #1660 Fix bug in `loc` when indexing with a column name (a string)
- PR #1683 ORC reader: fix timestamp conversion to UTC
- PR #1613 Improve CategoricalColumn.fillna(-1) performance
- PR #1642 Fix failure of CSV_TEST gdf_csv_test.SkiprowsNrows on multiuser systems
- PR #1709 Fix handling of `datetime64[ms]` in `dataframe.select_dtypes`
- PR #1704 CSV Reader: Add support for the plus sign in number fields
- PR #1687 CSV reader: return an empty dataframe for zero size input
- PR #1757 Concatenating columns with null columns
- PR #1755 Add col_level keyword argument to melt
- PR #1758 Fix df.set_index() when setting index from an empty column
- PR #1749 ORC reader: fix long strings of NULL values resulting in incorrect data
- PR #1742 Parquet Reader: Fix index column name to match PANDAS compat
- PR #1782 Update libcudf doc version
- PR #1783 Update conda dependencies
- PR #1786 Maintain the original series name in series.unique output
- PR #1760 CSV Reader: fix segfault when dtype list only includes columns from usecols list
- PR #1831 build.sh: Assuming python is in PATH instead of using PYTHON env var
- PR #1839 Raise an error instead of segfaulting when transposing a DataFrame with StringColumns
- PR #1840 Retain index correctly during merge left_on right_on
- PR #1825 cuDF: Multiaggregation Groupby Failures
- PR #1789 CSV Reader: Fix missing support for specifying `int8` and `int16` dtypes
- PR #1857 Cython Bindings: Handle `bool` columns while calling `column_view_from_NDArrays`
- PR #1849 Allow DataFrame support methods to pass arguments to the methods
- PR #1847 Fixed #1375 by moving the nvstring check into the wrapper function
- PR #1864 Fixing cudf reduction for POWER platform
- PR #1869 Parquet reader: fix Dask timestamps not matching with Pandas (convert to milliseconds)
- PR #1876 add dtype=bool for `any`, `all` to treat integer column correctly
- PR #1875 CSV reader: take NaN values into account in dtype detection
- PR #1873 Add column dtype checking for the all/any methods
- PR #1902 Bug with string iteration in _apply_basic_agg
- PR #1887 Fix for initialization issue in pq_read_arg,orc_read_arg
- PR #1867 JSON reader: add support for null/empty fields, including the 'null' literal
- PR #1891 Fix bug #1750 in string column comparison
- PR #1909 Support of `to_pandas()` of boolean series with null values
- PR #1923 Use prefix removal when two aggs are called on a SeriesGroupBy
- PR #1914 Zero initialize gdf_column local variables
- PR #1959 Add support for comparing boolean Series to scalar
- PR #1966 Ignore index fix in series append
- PR #1967 Compute index __sizeof__ only once for DataFrame __sizeof__
- PR #1977 Support CUDA installation in default system directories
- PR #1982 Fixes incorrect index name after join operation
- PR #1985 Implement `GDF_PYMOD`, a special modulo that follows python's sign rules
- PR #1991 Parquet reader: fix decoding of NULLs
- PR #1990 Fixes a rendering bug in the `apply_grouped` documentation
- PR #1978 Fix for values being filled in an empty dataframe 
- PR #2001 Correctly create MultiColumn from Pandas MultiColumn
- PR #2006 Handle empty dataframe groupby construction for dask
- PR #1965 Parquet Reader: Fix duplicate index column when it's already in `use_cols`
- PR #2033 Add pip to conda environment files to fix warning
- PR #2028 CSV Reader: Fix reading of uncompressed files without a recognized file extension
- PR #2073 Fix an issue when gathering columns with NVCategory and nulls
- PR #2053 cudf::apply_boolean_mask return empty column for empty boolean mask
- PR #2066 exclude `IteratorTest.mean_var_output` test from debug build
- PR #2069 Fix JNI code to use read_csv and read_parquet APIs
- PR #2071 Fix bug with unfound transitive dependencies for GTests in Ubuntu 18.04
- PR #2089 Configure Sphinx to render params correctly
- PR #2091 Fix another bug with unfound transitive dependencies for `cudftestutils` in Ubuntu 18.04
- PR #2115 Just apply `--disable-new-dtags` instead of trying to define all the transitive dependencies
- PR #2106 Fix errors in JitCache tests caused by sharing of device memory between processes
- PR #2120 Fix errors in JitCache tests caused by running multiple threads on the same data
- PR #2102 Fix memory leak in groupby
- PR #2113 fixed typo in to_csv code example


# cudf 0.7.2 (16 May 2019)

## New Features

- PR #1735 Added overload for atomicAdd on int64. Streamlined implementation of custom atomic overloads.
- PR #1741 Add MultiIndex concatenation 

## Bug Fixes

- PR #1718 Fix issue with SeriesGroupBy MultiIndex in dask-cudf
- PR #1734 Python: fix performance regression for groupby count() aggregations
- PR #1768 Cython: fix handling read only schema buffers in gpuarrow reader


# cudf 0.7.1 (11 May 2019)

## New Features

- PR #1702 Lazy load MultiIndex to return groupby performance to near optimal.

## Bug Fixes

- PR #1708 Fix handling of `datetime64[ms]` in `dataframe.select_dtypes`


# cuDF 0.7.0 (10 May 2019)

## New Features

- PR #982 Implement gdf_group_by_without_aggregations and gdf_unique_indices functions
- PR #1142 Add `GDF_BOOL` column type
- PR #1194 Implement overloads for CUDA atomic operations
- PR #1292 Implemented Bitwise binary ops AND, OR, XOR (&, |, ^)
- PR #1235 Add GPU-accelerated Parquet Reader
- PR #1335 Added local_dict arg in `DataFrame.query()`.
- PR #1282 Add Series and DataFrame.describe()
- PR #1356 Rolling windows
- PR #1381 Add DataFrame._get_numeric_data
- PR #1388 Add CODEOWNERS file to auto-request reviews based on where changes are made
- PR #1396 Add DataFrame.drop method
- PR #1413 Add DataFrame.melt method
- PR #1412 Add DataFrame.pop()
- PR #1419 Initial CSV writer function
- PR #1441 Add Series level cumulative ops (cumsum, cummin, cummax, cumprod)
- PR #1420 Add script to build and test on a local gpuCI image
- PR #1440 Add DatetimeColumn.min(), DatetimeColumn.max()
- PR #1455 Add Series.Shift via Numba kernel
- PR #1441 Add Series level cumulative ops (cumsum, cummin, cummax, cumprod)
- PR #1461 Add Python coverage test to gpu build
- PR #1445 Parquet Reader: Add selective reading of rows and row group
- PR #1532 Parquet Reader: Add support for INT96 timestamps
- PR #1516 Add Series and DataFrame.ndim
- PR #1556 Add libcudf C++ transition guide
- PR #1466 Add GPU-accelerated ORC Reader
- PR #1565 Add build script for nightly doc builds
- PR #1508 Add Series isna, isnull, and notna
- PR #1456 Add Series.diff() via Numba kernel
- PR #1588 Add Index `astype` typecasting
- PR #1301 MultiIndex support
- PR #1599 Level keyword supported in groupby
- PR #929 Add support operations to dataframe
- PR #1609 Groupby accept list of Series
- PR #1658 Support `group_keys=True` keyword in groupby method

## Improvements

- PR #1531 Refactor closures as private functions in gpuarrow
- PR #1404 Parquet reader page data decoding speedup
- PR #1076 Use `type_dispatcher` in join, quantiles, filter, segmented sort, radix sort and hash_groupby
- PR #1202 Simplify README.md
- PR #1149 CSV Reader: Change convertStrToValue() functions to `__device__` only
- PR #1238 Improve performance of the CUDA trie used in the CSV reader
- PR #1245 Use file cache for JIT kernels
- PR #1278 Update CONTRIBUTING for new conda environment yml naming conventions
- PR #1163 Refactored UnaryOps. Reduced API to two functions: `gdf_unary_math` and `gdf_cast`. Added `abs`, `-`, and `~` ops. Changed bindings to Cython
- PR #1284 Update docs version
- PR #1287 add exclude argument to cudf.select_dtype function
- PR #1286 Refactor some of the CSV Reader kernels into generic utility functions
- PR #1291 fillna in `Series.to_gpu_array()` and `Series.to_array()` can accept the scalar too now.
- PR #1005 generic `reduction` and `scan` support
- PR #1349 Replace modernGPU sort join with thrust.
- PR #1363 Add a dataframe.mean(...) that raises NotImplementedError to satisfy `dask.dataframe.utils.is_dataframe_like`
- PR #1319 CSV Reader: Use column wrapper for gdf_column output alloc/dealloc
- PR #1376 Change series quantile default to linear
- PR #1399 Replace CFFI bindings for NVTX functions with Cython bindings
- PR #1389 Refactored `set_null_count()`
- PR #1386 Added macros `GDF_TRY()`, `CUDF_TRY()` and `ASSERT_CUDF_SUCCEEDED()`
- PR #1435 Rework CMake and conda recipes to depend on installed libraries
- PR #1391 Tidy up bit-resolution-operation and bitmask class code
- PR #1439 Add cmake variable to enable compiling CUDA code with -lineinfo
- PR #1462 Add ability to read parquet files from arrow::io::RandomAccessFile
- PR #1453 Convert CSV Reader CFFI to Cython
- PR #1479 Convert Parquet Reader CFFI to Cython
- PR #1397 Add a utility function for producing an overflow-safe kernel launch grid configuration
- PR #1382 Add GPU parsing of nested brackets to cuIO parsing utilities
- PR #1481 Add cudf::table constructor to allocate a set of `gdf_column`s
- PR #1484 Convert GroupBy CFFI to Cython
- PR #1463 Allow and default melt keyword argument var_name to be None
- PR #1486 Parquet Reader: Use device_buffer rather than device_ptr
- PR #1525 Add cudatoolkit conda dependency
- PR #1520 Renamed `src/dataframe` to `src/table` and moved `table.hpp`. Made `types.hpp` to be type declarations only.
- PR #1492 Convert transpose CFFI to Cython
- PR #1495 Convert binary and unary ops CFFI to Cython
- PR #1503 Convert sorting and hashing ops CFFI to Cython
- PR #1522 Use latest release version in update-version CI script
- PR #1533 Remove stale join CFFI, fix memory leaks in join Cython
- PR #1521 Added `row_bitmask` to compute bitmask for rows of a table. Merged `valids_ops.cu` and `bitmask_ops.cu`
- PR #1553 Overload `hash_row` to avoid using intial hash values. Updated `gdf_hash` to select between overloads
- PR #1585 Updated `cudf::table` to maintain own copy of wrapped `gdf_column*`s
- PR #1559 Add `except +` to all Cython function definitions to catch C++ exceptions properly
- PR #1617 `has_nulls` and `column_dtypes` for `cudf::table`
- PR #1590 Remove CFFI from the build / install process entirely
- PR #1536 Convert gpuarrow CFFI to Cython
- PR #1655 Add `Column._pointer` as a way to access underlying `gdf_column*` of a `Column`
- PR #1655 Update readme conda install instructions for cudf version 0.6 and 0.7


## Bug Fixes

- PR #1233 Fix dtypes issue while adding the column to `str` dataframe.
- PR #1254 CSV Reader: fix data type detection for floating-point numbers in scientific notation
- PR #1289 Fix looping over each value instead of each category in concatenation
- PR #1293 Fix Inaccurate error message in join.pyx
- PR #1308 Add atomicCAS overload for `int8_t`, `int16_t`
- PR #1317 Fix catch polymorphic exception by reference in ipc.cu
- PR #1325 Fix dtype of null bitmasks to int8
- PR #1326 Update build documentation to use -DCMAKE_CXX11_ABI=ON
- PR #1334 Add "na_position" argument to CategoricalColumn sort_by_values
- PR #1321 Fix out of bounds warning when checking Bzip2 header
- PR #1359 Add atomicAnd/Or/Xor for integers
- PR #1354 Fix `fillna()` behaviour when replacing values with different dtypes
- PR #1347 Fixed core dump issue while passing dict_dtypes without column names in `cudf.read_csv()`
- PR #1379 Fixed build failure caused due to error: 'col_dtype' may be used uninitialized
- PR #1392 Update cudf Dockerfile and package_versions.sh
- PR #1385 Added INT8 type to `_schema_to_dtype` for use in GpuArrowReader
- PR #1393 Fixed a bug in `gdf_count_nonzero_mask()` for the case of 0 bits to count
- PR #1395 Update CONTRIBUTING to use the environment variable CUDF_HOME
- PR #1416 Fix bug at gdf_quantile_exact and gdf_quantile_appox
- PR #1421 Fix remove creation of series multiple times during `add_column()`
- PR #1405 CSV Reader: Fix memory leaks on read_csv() failure
- PR #1328 Fix CategoricalColumn to_arrow() null mask
- PR #1433 Fix NVStrings/categories includes
- PR #1432 Update NVStrings to 0.7.* to coincide with 0.7 development
- PR #1483 Modify CSV reader to avoid cropping blank quoted characters in non-string fields
- PR #1446 Merge 1275 hotfix from master into branch-0.7
- PR #1447 Fix legacy groupby apply docstring
- PR #1451 Fix hash join estimated result size is not correct
- PR #1454 Fix local build script improperly change directory permissions
- PR #1490 Require Dask 1.1.0+ for `is_dataframe_like` test or skip otherwise.
- PR #1491 Use more specific directories & groups in CODEOWNERS
- PR #1497 Fix Thrust issue on CentOS caused by missing default constructor of host_vector elements
- PR #1498 Add missing include guard to device_atomics.cuh and separated DEVICE_ATOMICS_TEST
- PR #1506 Fix csv-write call to updated NVStrings method
- PR #1510 Added nvstrings `fillna()` function
- PR #1507 Parquet Reader: Default string data to GDF_STRING
- PR #1535 Fix doc issue to ensure correct labelling of cudf.series
- PR #1537 Fix `undefined reference` link error in HashPartitionTest
- PR #1548 Fix ci/local/build.sh README from using an incorrect image example
- PR #1551 CSV Reader: Fix integer column name indexing
- PR #1586 Fix broken `scalar_wrapper::operator==`
- PR #1591 ORC/Parquet Reader: Fix missing import for FileNotFoundError exception
- PR #1573 Parquet Reader: Fix crash due to clash with ORC reader datasource
- PR #1607 Revert change of `column.to_dense_buffer` always return by copy for performance concerns
- PR #1618 ORC reader: fix assert & data output when nrows/skiprows isn't aligned to stripe boundaries
- PR #1631 Fix failure of TYPES_TEST on some gcc-7 based systems.
- PR #1641 CSV Reader: Fix skip_blank_lines behavior with Windows line terminators (\r\n)
- PR #1648 ORC reader: fix non-deterministic output when skiprows is non-zero
- PR #1676 Fix groupby `as_index` behaviour with `MultiIndex`
- PR #1659 Fix bug caused by empty groupbys and multiindex slicing throwing exceptions
- PR #1656 Correct Groupby failure in dask when un-aggregable columns are left in dataframe.
- PR #1689 Fix groupby performance regression
- PR #1694 Add Cython as a runtime dependency since it's required in `setup.py`


# cuDF 0.6.1 (25 Mar 2019)

## Bug Fixes

- PR #1275 Fix CentOS exception in DataFrame.hash_partition from using value "returned" by a void function


# cuDF 0.6.0 (22 Mar 2019)

## New Features

- PR #760 Raise `FileNotFoundError` instead of `GDF_FILE_ERROR` in `read_csv` if the file does not exist
- PR #539 Add Python bindings for replace function
- PR #823 Add Doxygen configuration to enable building HTML documentation for libcudf C/C++ API
- PR #807 CSV Reader: Add byte_range parameter to specify the range in the input file to be read
- PR #857 Add Tail method for Series/DataFrame and update Head method to use iloc
- PR #858 Add series feature hashing support
- PR #871 CSV Reader: Add support for NA values, including user specified strings
- PR #893 Adds PyArrow based parquet readers / writers to Python, fix category dtype handling, fix arrow ingest buffer size issues
- PR #867 CSV Reader: Add support for ignoring blank lines and comment lines
- PR #887 Add Series digitize method
- PR #895 Add Series groupby
- PR #898 Add DataFrame.groupby(level=0) support
- PR #920 Add feather, JSON, HDF5 readers / writers from PyArrow / Pandas
- PR #888 CSV Reader: Add prefix parameter for column names, used when parsing without a header
- PR #913 Add DLPack support: convert between cuDF DataFrame and DLTensor
- PR #939 Add ORC reader from PyArrow
- PR #918 Add Series.groupby(level=0) support
- PR #906 Add binary and comparison ops to DataFrame
- PR #958 Support unary and binary ops on indexes
- PR #964 Add `rename` method to `DataFrame`, `Series`, and `Index`
- PR #985 Add `Series.to_frame` method
- PR #985 Add `drop=` keyword to reset_index method
- PR #994 Remove references to pygdf
- PR #990 Add external series groupby support
- PR #988 Add top-level merge function to cuDF
- PR #992 Add comparison binaryops to DateTime columns
- PR #996 Replace relative path imports with absolute paths in tests
- PR #995 CSV Reader: Add index_col parameter to specify the column name or index to be used as row labels
- PR #1004 Add `from_gpu_matrix` method to DataFrame
- PR #997 Add property index setter
- PR #1007 Replace relative path imports with absolute paths in cudf
- PR #1013 select columns with df.columns
- PR #1016 Rename Series.unique_count() to nunique() to match pandas API
- PR #947 Prefixsum to handle nulls and float types
- PR #1029 Remove rest of relative path imports
- PR #1021 Add filtered selection with assignment for Dataframes
- PR #872 Adding NVCategory support to cudf apis
- PR #1052 Add left/right_index and left/right_on keywords to merge
- PR #1091 Add `indicator=` and `suffixes=` keywords to merge
- PR #1107 Add unsupported keywords to Series.fillna
- PR #1032 Add string support to cuDF python
- PR #1136 Removed `gdf_concat`
- PR #1153 Added function for getting the padded allocation size for valid bitmask
- PR #1148 Add cudf.sqrt for dataframes and Series
- PR #1159 Add Python bindings for libcudf dlpack functions
- PR #1155 Add __array_ufunc__ for DataFrame and Series for sqrt
- PR #1168 to_frame for series accepts a name argument


## Improvements

- PR #1218 Add dask-cudf page to API docs
- PR #892 Add support for heterogeneous types in binary ops with JIT
- PR #730 Improve performance of `gdf_table` constructor
- PR #561 Add Doxygen style comments to Join CUDA functions
- PR #813 unified libcudf API functions by replacing gpu_ with gdf_
- PR #822 Add support for `__cuda_array_interface__` for ingest
- PR #756 Consolidate common helper functions from unordered map and multimap
- PR #753 Improve performance of groupby sum and average, especially for cases with few groups.
- PR #836 Add ingest support for arrow chunked arrays in Column, Series, DataFrame creation
- PR #763 Format doxygen comments for csv_read_arg struct
- PR #532 CSV Reader: Use type dispatcher instead of switch block
- PR #694 Unit test utilities improvements
- PR #878 Add better indexing to Groupby
- PR #554 Add `empty` method and `is_monotonic` attribute to `Index`
- PR #1040 Fixed up Doxygen comment tags
- PR #909 CSV Reader: Avoid host->device->host copy for header row data
- PR #916 Improved unit testing and error checking for `gdf_column_concat`
- PR #941 Replace `numpy` call in `Series.hash_encode` with `numba`
- PR #942 Added increment/decrement operators for wrapper types
- PR #943 Updated `count_nonzero_mask` to return `num_rows` when the mask is null
- PR #952 Added trait to map C++ type to `gdf_dtype`
- PR #966 Updated RMM submodule.
- PR #998 Add IO reader/writer modules to API docs, fix for missing cudf.Series docs
- PR #1017 concatenate along columns for Series and DataFrames
- PR #1002 Support indexing a dataframe with another boolean dataframe
- PR #1018 Better concatenation for Series and Dataframes
- PR #1036 Use Numpydoc style docstrings
- PR #1047 Adding gdf_dtype_extra_info to gdf_column_view_augmented
- PR #1054 Added default ctor to SerialTrieNode to overcome Thrust issue in CentOS7 + CUDA10
- PR #1024 CSV Reader: Add support for hexadecimal integers in integral-type columns
- PR #1033 Update `fillna()` to use libcudf function `gdf_replace_nulls`
- PR #1066 Added inplace assignment for columns and select_dtypes for dataframes
- PR #1026 CSV Reader: Change the meaning and type of the quoting parameter to match Pandas
- PR #1100 Adds `CUDF_EXPECTS` error-checking macro
- PR #1092 Fix select_dtype docstring
- PR #1111 Added cudf::table
- PR #1108 Sorting for datetime columns
- PR #1120 Return a `Series` (not a `Column`) from `Series.cat.set_categories()`
- PR #1128 CSV Reader: The last data row does not need to be line terminated
- PR #1183 Bump Arrow version to 0.12.1
- PR #1208 Default to CXX11_ABI=ON
- PR #1252 Fix NVStrings dependencies for cuda 9.2 and 10.0

## Bug Fixes

- PR #821 Fix flake8 issues revealed by flake8 update
- PR #808 Resolved renamed `d_columns_valids` variable name
- PR #820 CSV Reader: fix the issue where reader adds additional rows when file uses \r\n as a line terminator
- PR #780 CSV Reader: Fix scientific notation parsing and null values for empty quotes
- PR #815 CSV Reader: Fix data parsing when tabs are present in the input CSV file
- PR #850 Fix bug where left joins where the left df has 0 rows causes a crash
- PR #861 Fix memory leak by preserving the boolean mask index
- PR #875 Handle unnamed indexes in to/from arrow functions
- PR #877 Fix ingest of 1 row arrow tables in from arrow function
- PR #876 Added missing `<type_traits>` include
- PR #889 Deleted test_rmm.py which has now moved to RMM repo
- PR #866 Merge v0.5.1 numpy ABI hotfix into 0.6
- PR #917 value_counts return int type on empty columns
- PR #611 Renamed `gdf_reduce_optimal_output_size()` -> `gdf_reduction_get_intermediate_output_size()`
- PR #923 fix index for negative slicing for cudf dataframe and series
- PR #927 CSV Reader: Fix category GDF_CATEGORY hashes not being computed properly
- PR #921 CSV Reader: Fix parsing errors with delim_whitespace, quotations in the header row, unnamed columns
- PR #933 Fix handling objects of all nulls in series creation
- PR #940 CSV Reader: Fix an issue where the last data row is missing when using byte_range
- PR #945 CSV Reader: Fix incorrect datetime64 when milliseconds or space separator are used
- PR #959 Groupby: Problem with column name lookup
- PR #950 Converting dataframe/recarry with non-contiguous arrays
- PR #963 CSV Reader: Fix another issue with missing data rows when using byte_range
- PR #999 Fix 0 sized kernel launches and empty sort_index exception
- PR #993 Fix dtype in selecting 0 rows from objects
- PR #1009 Fix performance regression in `to_pandas` method on DataFrame
- PR #1008 Remove custom dask communication approach
- PR #1001 CSV Reader: Fix a memory access error when reading a large (>2GB) file with date columns
- PR #1019 Binary Ops: Fix error when one input column has null mask but other doesn't
- PR #1014 CSV Reader: Fix false positives in bool value detection
- PR #1034 CSV Reader: Fix parsing floating point precision and leading zero exponents
- PR #1044 CSV Reader: Fix a segfault when byte range aligns with a page
- PR #1058 Added support for `DataFrame.loc[scalar]`
- PR #1060 Fix column creation with all valid nan values
- PR #1073 CSV Reader: Fix an issue where a column name includes the return character
- PR #1090 Updating Doxygen Comments
- PR #1080 Fix dtypes returned from loc / iloc because of lists
- PR #1102 CSV Reader: Minor fixes and memory usage improvements
- PR #1174: Fix release script typo
- PR #1137 Add prebuild script for CI
- PR #1118 Enhanced the `DataFrame.from_records()` feature
- PR #1129 Fix join performance with index parameter from using numpy array
- PR #1145 Issue with .agg call on multi-column dataframes
- PR #908 Some testing code cleanup
- PR #1167 Fix issue with null_count not being set after inplace fillna()
- PR #1184 Fix iloc performance regression
- PR #1185 Support left_on/right_on and also on=str in merge
- PR #1200 Fix allocating bitmasks with numba instead of rmm in allocate_mask function
- PR #1213 Fix bug with csv reader requesting subset of columns using wrong datatype
- PR #1223 gpuCI: Fix label on rapidsai channel on gpu build scripts
- PR #1242 Add explicit Thrust exec policy to fix NVCATEGORY_TEST segfault on some platforms
- PR #1246 Fix categorical tests that failed due to bad implicit type conversion
- PR #1255 Fix overwriting conda package main label uploads
- PR #1259 Add dlpack includes to pip build


# cuDF 0.5.1 (05 Feb 2019)

## Bug Fixes

- PR #842 Avoid using numpy via cimport to prevent ABI issues in Cython compilation


# cuDF 0.5.0 (28 Jan 2019)

## New Features

- PR #722 Add bzip2 decompression support to `read_csv()`
- PR #693 add ZLIB-based GZIP/ZIP support to `read_csv_strings()`
- PR #411 added null support to gdf_order_by (new API) and cudf_table::sort
- PR #525 Added GitHub Issue templates for bugs, documentation, new features, and questions
- PR #501 CSV Reader: Add support for user-specified decimal point and thousands separator to read_csv_strings()
- PR #455 CSV Reader: Add support for user-specified decimal point and thousands separator to read_csv()
- PR #439 add `DataFrame.drop` method similar to pandas
- PR #356 add `DataFrame.transpose` method and `DataFrame.T` property similar to pandas
- PR #505 CSV Reader: Add support for user-specified boolean values
- PR #350 Implemented Series replace function
- PR #490 Added print_env.sh script to gather relevant environment details when reporting cuDF issues
- PR #474 add ZLIB-based GZIP/ZIP support to `read_csv()`
- PR #547 Added melt similar to `pandas.melt()`
- PR #491 Add CI test script to check for updates to CHANGELOG.md in PRs
- PR #550 Add CI test script to check for style issues in PRs
- PR #558 Add CI scripts for cpu-based conda and gpu-based test builds
- PR #524 Add Boolean Indexing
- PR #564 Update python `sort_values` method to use updated libcudf `gdf_order_by` API
- PR #509 CSV Reader: Input CSV file can now be passed in as a text or a binary buffer
- PR #607 Add `__iter__` and iteritems to DataFrame class
- PR #643 added a new api gdf_replace_nulls that allows a user to replace nulls in a column

## Improvements

- PR #426 Removed sort-based groupby and refactored existing groupby APIs. Also improves C++/CUDA compile time.
- PR #461 Add `CUDF_HOME` variable in README.md to replace relative pathing.
- PR #472 RMM: Created centralized rmm::device_vector alias and rmm::exec_policy
- PR #500 Improved the concurrent hash map class to support partitioned (multi-pass) hash table building.
- PR #454 Improve CSV reader docs and examples
- PR #465 Added templated C++ API for RMM to avoid explicit cast to `void**`
- PR #513 `.gitignore` tweaks
- PR #521 Add `assert_eq` function for testing
- PR #502 Simplify Dockerfile for local dev, eliminate old conda/pip envs
- PR #549 Adds `-rdynamic` compiler flag to nvcc for Debug builds
- PR #472 RMM: Created centralized rmm::device_vector alias and rmm::exec_policy
- PR #577 Added external C++ API for scatter/gather functions
- PR #500 Improved the concurrent hash map class to support partitioned (multi-pass) hash table building
- PR #583 Updated `gdf_size_type` to `int`
- PR #500 Improved the concurrent hash map class to support partitioned (multi-pass) hash table building
- PR #617 Added .dockerignore file. Prevents adding stale cmake cache files to the docker container
- PR #658 Reduced `JOIN_TEST` time by isolating overflow test of hash table size computation
- PR #664 Added Debuging instructions to README
- PR #651 Remove noqa marks in `__init__.py` files
- PR #671 CSV Reader: uncompressed buffer input can be parsed without explicitly specifying compression as None
- PR #684 Make RMM a submodule
- PR #718 Ensure sum, product, min, max methods pandas compatibility on empty datasets
- PR #720 Refactored Index classes to make them more Pandas-like, added CategoricalIndex
- PR #749 Improve to_arrow and from_arrow Pandas compatibility
- PR #766 Remove TravisCI references, remove unused variables from CMake, fix ARROW_VERSION in Cmake
- PR #773 Add build-args back to Dockerfile and handle dependencies based on environment yml file
- PR #781 Move thirdparty submodules to root and symlink in /cpp
- PR #843 Fix broken cudf/python API examples, add new methods to the API index

## Bug Fixes

- PR #569 CSV Reader: Fix days being off-by-one when parsing some dates
- PR #531 CSV Reader: Fix incorrect parsing of quoted numbers
- PR #465 Added templated C++ API for RMM to avoid explicit cast to `void**`
- PR #473 Added missing <random> include
- PR #478 CSV Reader: Add api support for auto column detection, header, mangle_dupe_cols, usecols
- PR #495 Updated README to correct where cffi pytest should be executed
- PR #501 Fix the intermittent segfault caused by the `thousands` and `compression` parameters in the csv reader
- PR #502 Simplify Dockerfile for local dev, eliminate old conda/pip envs
- PR #512 fix bug for `on` parameter in `DataFrame.merge` to allow for None or single column name
- PR #511 Updated python/cudf/bindings/join.pyx to fix cudf merge printing out dtypes
- PR #513 `.gitignore` tweaks
- PR #521 Add `assert_eq` function for testing
- PR #537 Fix CMAKE_CUDA_STANDARD_REQURIED typo in CMakeLists.txt
- PR #447 Fix silent failure in initializing DataFrame from generator
- PR #545 Temporarily disable csv reader thousands test to prevent segfault (test re-enabled in PR #501)
- PR #559 Fix Assertion error while using `applymap` to change the output dtype
- PR #575 Update `print_env.sh` script to better handle missing commands
- PR #612 Prevent an exception from occuring with true division on integer series.
- PR #630 Fix deprecation warning for `pd.core.common.is_categorical_dtype`
- PR #622 Fix Series.append() behaviour when appending values with different numeric dtype
- PR #603 Fix error while creating an empty column using None.
- PR #673 Fix array of strings not being caught in from_pandas
- PR #644 Fix return type and column support of dataframe.quantile()
- PR #634 Fix create `DataFrame.from_pandas()` with numeric column names
- PR #654 Add resolution check for GDF_TIMESTAMP in Join
- PR #648 Enforce one-to-one copy required when using `numba>=0.42.0`
- PR #645 Fix cmake build type handling not setting debug options when CMAKE_BUILD_TYPE=="Debug"
- PR #669 Fix GIL deadlock when launching multiple python threads that make Cython calls
- PR #665 Reworked the hash map to add a way to report the destination partition for a key
- PR #670 CMAKE: Fix env include path taking precedence over libcudf source headers
- PR #674 Check for gdf supported column types
- PR #677 Fix 'gdf_csv_test_Dates' gtest failure due to missing nrows parameter
- PR #604 Fix the parsing errors while reading a csv file using `sep` instead of `delimiter`.
- PR #686 Fix converting nulls to NaT values when converting Series to Pandas/Numpy
- PR #689 CSV Reader: Fix behavior with skiprows+header to match pandas implementation
- PR #691 Fixes Join on empty input DFs
- PR #706 CSV Reader: Fix broken dtype inference when whitespace is in data
- PR #717 CSV reader: fix behavior when parsing a csv file with no data rows
- PR #724 CSV Reader: fix build issue due to parameter type mismatch in a std::max call
- PR #734 Prevents reading undefined memory in gpu_expand_mask_bits numba kernel
- PR #747 CSV Reader: fix an issue where CUDA allocations fail with some large input files
- PR #750 Fix race condition for handling NVStrings in CMake
- PR #719 Fix merge column ordering
- PR #770 Fix issue where RMM submodule pointed to wrong branch and pin other to correct branches
- PR #778 Fix hard coded ABI off setting
- PR #784 Update RMM submodule commit-ish and pip paths
- PR #794 Update `rmm::exec_policy` usage to fix segmentation faults when used as temprory allocator.
- PR #800 Point git submodules to branches of forks instead of exact commits


# cuDF 0.4.0 (05 Dec 2018)

## New Features

- PR #398 add pandas-compatible `DataFrame.shape()` and `Series.shape()`
- PR #394 New documentation feature "10 Minutes to cuDF"
- PR #361 CSV Reader: Add support for strings with delimiters

## Improvements

 - PR #436 Improvements for type_dispatcher and wrapper structs
 - PR #429 Add CHANGELOG.md (this file)
 - PR #266 use faster CUDA-accelerated DataFrame column/Series concatenation.
 - PR #379 new C++ `type_dispatcher` reduces code complexity in supporting many data types.
 - PR #349 Improve performance for creating columns from memoryview objects
 - PR #445 Update reductions to use type_dispatcher. Adds integer types support to sum_of_squares.
 - PR #448 Improve installation instructions in README.md
 - PR #456 Change default CMake build to Release, and added option for disabling compilation of tests

## Bug Fixes

 - PR #444 Fix csv_test CUDA too many resources requested fail.
 - PR #396 added missing output buffer in validity tests for groupbys.
 - PR #408 Dockerfile updates for source reorganization
 - PR #437 Add cffi to Dockerfile conda env, fixes "cannot import name 'librmm'"
 - PR #417 Fix `map_test` failure with CUDA 10
 - PR #414 Fix CMake installation include file paths
 - PR #418 Properly cast string dtypes to programmatic dtypes when instantiating columns
 - PR #427 Fix and tests for Concatenation illegal memory access with nulls


# cuDF 0.3.0 (23 Nov 2018)

## New Features

 - PR #336 CSV Reader string support

## Improvements

 - PR #354 source code refactored for better organization. CMake build system overhaul. Beginning of transition to Cython bindings.
 - PR #290 Add support for typecasting to/from datetime dtype
 - PR #323 Add handling pyarrow boolean arrays in input/out, add tests
 - PR #325 GDF_VALIDITY_UNSUPPORTED now returned for algorithms that don't support non-empty valid bitmasks
 - PR #381 Faster InputTooLarge Join test completes in ms rather than minutes.
 - PR #373 .gitignore improvements
 - PR #367 Doc cleanup & examples for DataFrame methods
 - PR #333 Add Rapids Memory Manager documentation
 - PR #321 Rapids Memory Manager adds file/line location logging and convenience macros
 - PR #334 Implement DataFrame `__copy__` and `__deepcopy__`
 - PR #271 Add NVTX ranges to pygdf
 - PR #311 Document system requirements for conda install

## Bug Fixes

 - PR #337 Retain index on `scale()` function
 - PR #344 Fix test failure due to PyArrow 0.11 Boolean handling
 - PR #364 Remove noexcept from managed_allocator;  CMakeLists fix for NVstrings
 - PR #357 Fix bug that made all series be considered booleans for indexing
 - PR #351 replace conda env configuration for developers
 - PRs #346 #360 Fix CSV reading of negative numbers
 - PR #342 Fix CMake to use conda-installed nvstrings
 - PR #341 Preserve categorical dtype after groupby aggregations
 - PR #315 ReadTheDocs build update to fix missing libcuda.so
 - PR #320 FIX out-of-bounds access error in reductions.cu
 - PR #319 Fix out-of-bounds memory access in libcudf count_valid_bits
 - PR #303 Fix printing empty dataframe


# cuDF 0.2.0 and cuDF 0.1.0

These were initial releases of cuDF based on previously separate pyGDF and libGDF libraries.<|MERGE_RESOLUTION|>--- conflicted
+++ resolved
@@ -10,11 +10,8 @@
 
 - PR #1947 Cleanup serialization code
 - PR #2125 More aggregate in java API
-<<<<<<< HEAD
 - PR #2131 Chunk rows logic added to csv_writer
-=======
 - PR #2129 Add functions in the Java API to support nullable column filtering
->>>>>>> de4552a7
 
 ## Bug Fixes
 - PR #2086 Fixed quantile api behavior mismatch in series & dataframe
