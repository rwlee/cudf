--- conflicted
+++ resolved
@@ -13,13 +13,10 @@
 ## Bug Fixes
 
 - PR #2584 ORC Reader: fix parsing of `DECIMAL` index positions
-<<<<<<< HEAD
 - PR #2619 Fix groupby serialization/deserialization
-=======
 - PR #2601 Fixes nlargest(1) issue in Series and Dataframe
 - PR #2610 Fix a bug in index serialization (properly pass DeviceNDArray)
 - PR #2618 IO Readers: Fix datasource memory map failure for multiple reads
->>>>>>> 952a5a20
 
 
 # cuDF 0.9.0 (Date TBD)
