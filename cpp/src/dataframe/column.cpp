--- conflicted
+++ resolved
@@ -24,12 +24,9 @@
 #include "utilities/error_utils.h"
 #include "rmm/rmm.h"
 #include "utilities/type_dispatcher.hpp"
-<<<<<<< HEAD
 #include "string/nvcategory_util.cuh"
-=======
 #include <cuda_runtime_api.h>
 #include <algorithm>
->>>>>>> de773d43
 
 // forward decl -- see validops.cu
 gdf_error gdf_mask_concat(gdf_valid_type *output_mask,
@@ -83,19 +80,12 @@
     total_size += current_column->size;
   }
 
-<<<<<<< HEAD
-  // sum of the sizes of the input columns must equal output column size
-  if (output_column->size <= total_size) {
-    return GDF_COLUMN_SIZE_MISMATCH;
-  }
-=======
   bool const at_least_one_mask_present{
       std::any_of(columns_to_concat, columns_to_concat + num_columns,
                   [](gdf_column *col) { return (nullptr != col->valid); })};
 
   GDF_REQUIRE(column_type == output_column->dtype, GDF_DTYPE_MISMATCH);
-  GDF_REQUIRE(output_column->size == total_size, GDF_COLUMN_SIZE_MISMATCH);
->>>>>>> de773d43
+  GDF_REQUIRE(output_column->size <= total_size, GDF_COLUMN_SIZE_MISMATCH);
 
   // TODO optimizations if needed
   // 1. Either 
@@ -113,27 +103,20 @@
   GDF_REQUIRE(GDF_SUCCESS == result, result);
 
   // copy data
-<<<<<<< HEAD
+
   if(columns_to_concat[0]->dtype == GDF_STRING_CATEGORY){
       concat_categories(columns_to_concat,output_column,num_columns);
 	  for (int i = 0; i < num_columns; ++i) {
         output_column->null_count += columns_to_concat[i]->null_count;
     }
   }else{
-	for (int i = 0; i < num_columns; ++i) {
-	  gdf_size_type bytes = column_byte_width * columns_to_concat[i]->size;
-	  CUDA_TRY( cudaMemcpy(target, columns_to_concat[i]->data, bytes, cudaMemcpyDeviceToDevice) );
-      target += bytes;
-      output_column->null_count += columns_to_concat[i]->null_count;
-	}
-
-=======
-  for (int i = 0; i < num_columns; ++i) {   
-    gdf_size_type bytes = column_byte_width * columns_to_concat[i]->size;
-    CUDA_TRY( cudaMemcpy(target, columns_to_concat[i]->data, bytes, cudaMemcpyDeviceToDevice) );
-    target += bytes;
-    output_column->null_count += columns_to_concat[i]->null_count;
->>>>>>> de773d43
+	  for (int i = 0; i < num_columns; ++i) {
+	    gdf_size_type bytes = column_byte_width * columns_to_concat[i]->size;
+	    CUDA_TRY( cudaMemcpy(target, columns_to_concat[i]->data, bytes, cudaMemcpyDeviceToDevice) );
+        target += bytes;
+        output_column->null_count += columns_to_concat[i]->null_count;
+	  }
+
   }
   
   if (at_least_one_mask_present) {
