--- conflicted
+++ resolved
@@ -74,30 +74,9 @@
 /**
  * @brief Operator for applying a generic (non-specialized) rolling aggregation on a single window.
  */
-<<<<<<< HEAD
-template <typename InputType,
-          typename OutputType,
-          typename agg_op,
-          aggregation::Kind op,
-          bool has_nulls,
-          std::enable_if_t<op == aggregation::COUNT_VALID>* = nullptr>
-bool __device__ process_rolling_window(column_device_view input,
-                                       column_device_view ignored_default_outputs,
-                                       table_device_view ignored_order_by,
-                                       mutable_column_device_view output,
-                                       size_type start_index,
-                                       size_type end_index,
-                                       size_type current_index,
-                                       size_type min_periods)
-{
-  // declare this as volatile to avoid some compiler optimizations that lead to incorrect results
-  // for CUDA 10.0 and below (fixed in CUDA 10.1)
-  volatile cudf::size_type count = 0;
-=======
 template <typename InputType, aggregation::Kind op>
 struct DeviceRolling {
   size_type min_periods;
->>>>>>> 6792be91
 
   // what operations do we support
   template <typename T = InputType, aggregation::Kind O = op>
@@ -377,24 +356,6 @@
 /**
  * @brief Operator for applying a LEAD rolling aggregation on a single window.
  */
-<<<<<<< HEAD
-template <typename InputType,
-          typename OutputType,
-          typename agg_op,
-          aggregation::Kind op,
-          bool has_nulls,
-          std::enable_if_t<op == aggregation::COUNT_ALL>* = nullptr>
-bool __device__ process_rolling_window(column_device_view input,
-                                       column_device_view ignored_default_outputs,
-                                       table_device_view ignored_order_by,
-                                       mutable_column_device_view output,
-                                       size_type start_index,
-                                       size_type end_index,
-                                       size_type current_index,
-                                       size_type min_periods)
-{
-  cudf::size_type count = end_index - start_index;
-=======
 template <typename InputType>
 struct DeviceRollingLead {
   size_type row_offset;
@@ -405,7 +366,6 @@
   {
     return cudf::is_fixed_width<T>();
   }
->>>>>>> 6792be91
 
   template <typename T = InputType, typename std::enable_if_t<is_supported<T>()>* = nullptr>
   DeviceRollingLead(size_type _row_offset) : row_offset(_row_offset)
@@ -452,29 +412,9 @@
 /**
  * @brief Operator for applying a LAG rolling aggregation on a single window.
  */
-<<<<<<< HEAD
-template <typename InputType,
-          typename OutputType,
-          typename agg_op,
-          aggregation::Kind op,
-          bool has_nulls,
-          std::enable_if_t<op == aggregation::ROW_NUMBER>* = nullptr>
-bool __device__ process_rolling_window(column_device_view input,
-                                       column_device_view ignored_default_outputs,
-                                       table_device_view ignored_order_by,
-                                       mutable_column_device_view output,
-                                       size_type start_index,
-                                       size_type end_index,
-                                       size_type current_index,
-                                       size_type min_periods)
-{
-  bool output_is_valid                      = end_index - start_index >= min_periods;
-  output.element<OutputType>(current_index) = current_index - start_index + 1;
-=======
 template <typename InputType>
 struct DeviceRollingLag {
   size_type row_offset;
->>>>>>> 6792be91
 
   // what operations do we support
   template <typename T = InputType, aggregation::Kind O = aggregation::LAG>
@@ -526,108 +466,16 @@
 };
 
 /**
-<<<<<<< HEAD
- * @brief Calculates rank of current index within [start_index, end_index). Count is updated
- *        depending on `min_periods`. Returns `true` if it was valid, else `false`.
- */
-template <typename InputType,
-          typename OutputType,
-          typename agg_op,
-          aggregation::Kind op,
-          bool has_nulls,
-          std::enable_if_t<op == aggregation::RANK>* = nullptr>
-bool __device__ process_rolling_window(column_device_view input,
-                                       column_device_view ignored_default_outputs,
-                                       table_device_view order_by,
-                                       mutable_column_device_view output,
-                                       size_type start_index,
-                                       size_type end_index,
-                                       size_type current_index,
-                                       size_type min_periods)
-{
-  bool output_is_valid               = end_index - start_index >= min_periods;
-  column_device_view row_comparisons = order_by.column(0);
-  size_type search_index             = current_index;
-
-  while (search_index > start_index && row_comparisons.element<uint32_t>(search_index) == 1) {
-    search_index--;
-  }
-  output.element<OutputType>(current_index) = search_index - start_index + 1;
-
-  return output_is_valid;
-}
-
-/**
- * @brief Calculates dense-rank of current index within [start_index, end_index). Count is updated
- *        depending on `min_periods`. Returns `true` if it was valid, else `false`.
- */
-template <typename InputType,
-          typename OutputType,
-          typename agg_op,
-          aggregation::Kind op,
-          bool has_nulls,
-          std::enable_if_t<op == aggregation::DENSE_RANK>* = nullptr>
-bool __device__ process_rolling_window(column_device_view input,
-                                       column_device_view ignored_default_outputs,
-                                       table_device_view order_by,
-                                       mutable_column_device_view output,
-                                       size_type start_index,
-                                       size_type end_index,
-                                       size_type current_index,
-                                       size_type min_periods)
-{
-  bool output_is_valid               = end_index - start_index >= min_periods;
-  column_device_view row_comparisons = order_by.column(0);
-  size_type search_index             = current_index;
-  uint32_t duplicate_count           = 0;
-
-  while (search_index > start_index) {
-    duplicate_count += row_comparisons.element<uint32_t>(search_index);
-    search_index--;
-  }
-  output.element<OutputType>(current_index) = current_index - start_index + 1 - duplicate_count;
-
-  return output_is_valid;
-}
-
-/**
- * @brief LEAD(N): Returns the row from the input column, at the specified offset past the
- *        current row.
- * If the offset crosses the grouping boundary or column boundary for
- * a given row, a "default" value is returned. The "default" value is null, by default.
-=======
  * @brief Maps an `InputType and `aggregation::Kind` value to it's corresponding
  * rolling window operator.
->>>>>>> 6792be91
  *
  * @tparam InputType The input type to map to its corresponding operator
  * @tparam k The `aggregation::Kind` value to map to its corresponding operator
  */
-<<<<<<< HEAD
-template <typename InputType,
-          typename OutputType,
-          typename agg_op,
-          aggregation::Kind op,
-          bool has_nulls>
-std::enable_if_t<(op == aggregation::LEAD) && (cudf::is_fixed_width<InputType>()), bool> __device__
-process_rolling_window(column_device_view input,
-                       column_device_view default_outputs,
-                       table_device_view ignored_order_by,
-                       mutable_column_device_view output,
-                       size_type start_index,
-                       size_type end_index,
-                       size_type current_index,
-                       size_type min_periods,
-                       agg_op device_agg_op)
-{
-  // Offsets have already been normalized.
-  auto row_offset = device_agg_op.row_offset;
-=======
 template <typename InputType, aggregation::Kind k>
 struct corresponding_rolling_operator {
   using type = DeviceRolling<InputType, k>;
 };
->>>>>>> 6792be91
 
 template <typename InputType>
 struct corresponding_rolling_operator<InputType, aggregation::ARGMIN> {
@@ -736,26 +584,6 @@
  *   function to generate the final output.
  *
  */
-<<<<<<< HEAD
-template <typename InputType,
-          typename OutputType,
-          typename agg_op,
-          aggregation::Kind op,
-          bool has_nulls>
-std::enable_if_t<(op == aggregation::LAG) && (cudf::is_fixed_width<InputType>()), bool> __device__
-process_rolling_window(column_device_view input,
-                       column_device_view default_outputs,
-                       table_device_view ignored_order_by,
-                       mutable_column_device_view output,
-                       size_type start_index,
-                       size_type end_index,
-                       size_type current_index,
-                       size_type min_periods,
-                       agg_op device_agg_op)
-{
-  // Offsets have already been normalized.
-  auto row_offset = device_agg_op.row_offset;
-=======
 class rolling_aggregation_preprocessor final : public cudf::detail::simple_aggregations_collector {
  public:
   using cudf::detail::simple_aggregations_collector::visit;
@@ -775,7 +603,6 @@
                                                     : make_min_aggregation());
     return aggs;
   }
->>>>>>> 6792be91
 
   // MAX aggregations with strings are processed in 2 passes. The first pass performs
   // the rolling operation on a ARGMAX aggregation to generate indices instead of values.
@@ -827,37 +654,6 @@
  * a detailed description.
  *
  */
-<<<<<<< HEAD
-template <typename InputType,
-          typename OutputType,
-          typename agg_op,
-          aggregation::Kind op,
-          bool has_nulls,
-          std::enable_if_t<(op == aggregation::ARGMIN or op == aggregation::ARGMAX) and
-                           std::is_same<InputType, cudf::string_view>::value>* = nullptr>
-bool __device__ process_rolling_window(column_device_view input,
-                                       column_device_view ignored_default_outputs,
-                                       table_device_view ignored_order_by,
-                                       mutable_column_device_view output,
-                                       size_type start_index,
-                                       size_type end_index,
-                                       size_type current_index,
-                                       size_type min_periods)
-{
-  // declare this as volatile to avoid some compiler optimizations that lead to incorrect results
-  // for CUDA 10.0 and below (fixed in CUDA 10.1)
-  volatile cudf::size_type count = 0;
-  InputType val                  = agg_op::template identity<InputType>();
-  OutputType val_index           = (op == aggregation::ARGMIN) ? ARGMIN_SENTINEL : ARGMAX_SENTINEL;
-
-  for (size_type j = start_index; j < end_index; j++) {
-    if (!has_nulls || input.is_valid(j)) {
-      InputType element = input.element<InputType>(j);
-      val               = agg_op{}(element, val);
-      if (val == element) { val_index = j; }
-      count++;
-    }
-=======
 template <typename PrecedingWindowIterator, typename FollowingWindowIterator>
 class rolling_aggregation_postprocessor final : public cudf::detail::aggregation_finalizer {
  public:
@@ -865,6 +661,7 @@
 
   rolling_aggregation_postprocessor(column_view const& _input,
                                     column_view const& _default_outputs,
+                                    table_view const& _order_by,
                                     data_type _result_type,
                                     PrecedingWindowIterator _preceding_window_begin,
                                     FollowingWindowIterator _following_window_begin,
@@ -876,6 +673,7 @@
 
       input(_input),
       default_outputs(_default_outputs),
+      order_by(_order_by),
       result_type(_result_type),
       preceding_window_begin(_preceding_window_begin),
       following_window_begin(_following_window_begin),
@@ -885,7 +683,6 @@
       stream(_stream),
       mr(_mr)
   {
->>>>>>> 6792be91
   }
 
   // all non-specialized aggregation types simply pass the intermediate result through.
@@ -909,41 +706,6 @@
     }
   }
 
-<<<<<<< HEAD
-/**
- * @brief Operates on only fixed-width types and returns true if the
- *        operation was valid, else false.
- */
-template <typename InputType,
-          typename OutputType,
-          typename agg_op,
-          aggregation::Kind op,
-          bool has_nulls,
-          std::enable_if_t<!std::is_same<InputType, cudf::string_view>::value and
-                           !(op == aggregation::COUNT_VALID || op == aggregation::COUNT_ALL ||
-                             op == aggregation::ROW_NUMBER || op == aggregation::LEAD ||
-                             op == aggregation::LAG || op == aggregation::COLLECT_LIST ||
-                             op == aggregation::RANK || op == aggregation::DENSE_RANK)>* = nullptr>
-bool __device__ process_rolling_window(column_device_view input,
-                                       column_device_view ignored_default_outputs,
-                                       table_device_view ignored_order_by,
-                                       mutable_column_device_view output,
-                                       size_type start_index,
-                                       size_type end_index,
-                                       size_type current_index,
-                                       size_type min_periods)
-{
-  // declare this as volatile to avoid some compiler optimizations that lead to incorrect results
-  // for CUDA 10.0 and below (fixed in CUDA 10.1)
-  volatile cudf::size_type count = 0;
-  OutputType val                 = agg_op::template identity<OutputType>();
-
-  for (size_type j = start_index; j < end_index; j++) {
-    if (!has_nulls || input.is_valid(j)) {
-      OutputType element = input.element<InputType>(j);
-      val                = agg_op{}(element, val);
-      count++;
-=======
   // perform a final gather on the generated ARGMAX data
   void visit(cudf::detail::max_aggregation const& agg) override
   {
@@ -959,7 +721,6 @@
       result            = std::make_unique<cudf::column>(std::move(output_table->get_column(0)));
     } else {
       result = std::move(intermediate);
->>>>>>> 6792be91
     }
   }
 
@@ -1060,74 +821,6 @@
  */
 template <typename InputType,
           typename OutputType,
-<<<<<<< HEAD
-          typename agg_op,
-          aggregation::Kind op,
-          int block_size,
-          bool has_nulls,
-          typename PrecedingWindowIterator,
-          typename FollowingWindowIterator>
-__launch_bounds__(block_size) __global__
-  void gpu_rolling(column_device_view input,
-                   column_device_view default_outputs,
-                   table_device_view order_by,
-                   mutable_column_device_view output,
-                   size_type* __restrict__ output_valid_count,
-                   PrecedingWindowIterator preceding_window_begin,
-                   FollowingWindowIterator following_window_begin,
-                   size_type min_periods)
-{
-  size_type i      = blockIdx.x * block_size + threadIdx.x;
-  size_type stride = block_size * gridDim.x;
-
-  size_type warp_valid_count{0};
-
-  auto active_threads = __ballot_sync(0xffffffff, i < input.size());
-  while (i < input.size()) {
-    size_type preceding_window = preceding_window_begin[i];
-    size_type following_window = following_window_begin[i];
-
-    // compute bounds
-    size_type start       = min(input.size(), max(0, i - preceding_window + 1));
-    size_type end         = min(input.size(), max(0, i + following_window + 1));
-    size_type start_index = min(start, end);
-    size_type end_index   = max(start, end);
-
-    // aggregate
-    // TODO: We should explore using shared memory to avoid redundant loads.
-    //       This might require separating the kernel into a special version
-    //       for dynamic and static sizes.
-
-    volatile bool output_is_valid = false;
-    output_is_valid = process_rolling_window<InputType, OutputType, agg_op, op, has_nulls>(
-      input, default_outputs, order_by, output, start_index, end_index, i, min_periods);
-
-    // set the mask
-    cudf::bitmask_type result_mask{__ballot_sync(active_threads, output_is_valid)};
-
-    // only one thread writes the mask
-    if (0 == threadIdx.x % cudf::detail::warp_size) {
-      output.set_mask_word(cudf::word_index(i), result_mask);
-      warp_valid_count += __popc(result_mask);
-    }
-
-    // process next element
-    i += stride;
-    active_threads = __ballot_sync(active_threads, i < input.size());
-  }
-
-  // sum the valid counts across the whole block
-  size_type block_valid_count =
-    cudf::detail::single_lane_block_sum_reduce<block_size, 0>(warp_valid_count);
-
-  if (threadIdx.x == 0) { atomicAdd(output_valid_count, block_valid_count); }
-}
-
-template <typename InputType,
-          typename OutputType,
-          typename agg_op,
-=======
->>>>>>> 6792be91
           aggregation::Kind op,
           int block_size,
           bool has_nulls,
@@ -1166,21 +859,8 @@
     //       for dynamic and static sizes.
 
     volatile bool output_is_valid = false;
-<<<<<<< HEAD
-    output_is_valid =
-      process_rolling_window<InputType, OutputType, agg_op, op, has_nulls>(input,
-                                                                           default_outputs,
-                                                                           order_by,
-                                                                           output,
-                                                                           start_index,
-                                                                           end_index,
-                                                                           i,
-                                                                           min_periods,
-                                                                           device_agg_op);
-=======
     output_is_valid               = device_operator.template operator()<OutputType, has_nulls>(
-      input, default_outputs, output, start_index, end_index, i);
->>>>>>> 6792be91
+      input, default_outputs, order_by, output, start_index, end_index, i);
 
     // set the mask
     cudf::bitmask_type result_mask{__ballot_sync(active_threads, output_is_valid)};
@@ -1209,316 +889,10 @@
  */
 template <typename InputType>
 struct rolling_window_launcher {
-<<<<<<< HEAD
-  template <typename T,
-            typename agg_op,
-            aggregation::Kind op,
-            typename PrecedingWindowIterator,
-            typename FollowingWindowIterator>
-  size_type kernel_launcher(column_view const& input,
-                            column_view const& default_outputs,
-                            table_view const& order_by,
-                            mutable_column_view& output,
-                            PrecedingWindowIterator preceding_window_begin,
-                            FollowingWindowIterator following_window_begin,
-                            size_type min_periods,
-                            rolling_aggregation const& agg,
-                            rmm::cuda_stream_view stream)
-  {
-    using Type    = device_storage_type_t<T>;
-    using OutType = device_storage_type_t<target_type_t<InputType, op>>;
-
-    constexpr cudf::size_type block_size = 256;
-    cudf::detail::grid_1d grid(input.size(), block_size);
-
-    auto input_device_view           = column_device_view::create(input, stream);
-    auto output_device_view          = mutable_column_device_view::create(output, stream);
-    auto default_outputs_device_view = column_device_view::create(default_outputs, stream);
-    auto order_by_device_view        = table_device_view::create(order_by, stream);
-
-    rmm::device_scalar<size_type> device_valid_count{0, stream};
-
-    if (input.has_nulls()) {
-      gpu_rolling<Type, OutType, agg_op, op, block_size, true>
-        <<<grid.num_blocks, block_size, 0, stream.value()>>>(*input_device_view,
-                                                             *default_outputs_device_view,
-                                                             *order_by_device_view,
-                                                             *output_device_view,
-                                                             device_valid_count.data(),
-                                                             preceding_window_begin,
-                                                             following_window_begin,
-                                                             min_periods);
-    } else {
-      gpu_rolling<Type, OutType, agg_op, op, block_size, false>
-        <<<grid.num_blocks, block_size, 0, stream.value()>>>(*input_device_view,
-                                                             *default_outputs_device_view,
-                                                             *order_by_device_view,
-                                                             *output_device_view,
-                                                             device_valid_count.data(),
-                                                             preceding_window_begin,
-                                                             following_window_begin,
-                                                             min_periods);
-    }
-
-    size_type valid_count = device_valid_count.value(stream);
-
-    // check the stream for debugging
-    CHECK_CUDA(stream.value());
-
-    return valid_count;
-  }
-
-  template <typename T,
-            typename agg_op,
-            aggregation::Kind op,
-            typename PrecedingWindowIterator,
-            typename FollowingWindowIterator>
-  size_type kernel_launcher(column_view const& input,
-                            column_view const& default_outputs,
-                            table_view const& order_by,
-                            mutable_column_view& output,
-                            PrecedingWindowIterator preceding_window_begin,
-                            FollowingWindowIterator following_window_begin,
-                            size_type min_periods,
-                            rolling_aggregation const& agg,
-                            agg_op const& device_agg_op,
-                            rmm::cuda_stream_view stream)
-  {
-    using Type    = device_storage_type_t<T>;
-    using OutType = device_storage_type_t<target_type_t<InputType, op>>;
-
-    constexpr cudf::size_type block_size = 256;
-    cudf::detail::grid_1d grid(input.size(), block_size);
-
-    auto input_device_view           = column_device_view::create(input, stream);
-    auto output_device_view          = mutable_column_device_view::create(output, stream);
-    auto default_outputs_device_view = column_device_view::create(default_outputs, stream);
-    auto order_by_device_view        = table_device_view::create(order_by, stream);
-
-    rmm::device_scalar<size_type> device_valid_count{0, stream};
-
-    if (input.has_nulls()) {
-      gpu_rolling<Type, OutType, agg_op, op, block_size, true>
-        <<<grid.num_blocks, block_size, 0, stream.value()>>>(*input_device_view,
-                                                             *default_outputs_device_view,
-                                                             *order_by_device_view,
-                                                             *output_device_view,
-                                                             device_valid_count.data(),
-                                                             preceding_window_begin,
-                                                             following_window_begin,
-                                                             min_periods,
-                                                             device_agg_op);
-    } else {
-      gpu_rolling<Type, OutType, agg_op, op, block_size, false>
-        <<<grid.num_blocks, block_size, 0, stream.value()>>>(*input_device_view,
-                                                             *default_outputs_device_view,
-                                                             *order_by_device_view,
-                                                             *output_device_view,
-                                                             device_valid_count.data(),
-                                                             preceding_window_begin,
-                                                             following_window_begin,
-                                                             min_periods,
-                                                             device_agg_op);
-    }
-
-    size_type valid_count = device_valid_count.value(stream);
-
-    // check the stream for debugging
-    CHECK_CUDA(stream.value());
-
-    return valid_count;
-  }
-
-  // This launch is only for fixed width columns with valid aggregation option
-  // numeric: All
-  // timestamp: MIN, MAX, COUNT_VALID, COUNT_ALL, ROW_NUMBER
-  // string, dictionary, list : COUNT_VALID, COUNT_ALL, ROW_NUMBER
-  template <typename T,
-            typename agg_op,
-            aggregation::Kind op,
-            typename PrecedingWindowIterator,
-            typename FollowingWindowIterator>
-  std::enable_if_t<cudf::detail::is_rolling_supported<T, agg_op, op>() and
-                     !cudf::detail::is_rolling_string_specialization<T, agg_op, op>(),
-                   std::unique_ptr<column>>
-  launch(column_view const& input,
-         column_view const& default_outputs,
-         table_view const& order_by,
-         PrecedingWindowIterator preceding_window_begin,
-         FollowingWindowIterator following_window_begin,
-         size_type min_periods,
-         rolling_aggregation const& agg,
-         rmm::cuda_stream_view stream,
-         rmm::mr::device_memory_resource* mr)
-  {
-    auto output = make_fixed_width_column(
-      target_type(input.type(), op), input.size(), mask_state::UNINITIALIZED, stream, mr);
-
-    cudf::mutable_column_view output_view = output->mutable_view();
-    auto valid_count =
-      kernel_launcher<T, agg_op, op, PrecedingWindowIterator, FollowingWindowIterator>(
-        input,
-        default_outputs,
-        order_by,
-        output_view,
-        preceding_window_begin,
-        following_window_begin,
-        min_periods,
-        agg,
-        stream);
-
-    output->set_null_count(output->size() - valid_count);
-
-    return output;
-  }
-
-  // This launch is only for string specializations
-  // string: MIN, MAX
-  template <typename T,
-            typename agg_op,
-            aggregation::Kind op,
-            typename PrecedingWindowIterator,
-            typename FollowingWindowIterator>
-  std::enable_if_t<cudf::detail::is_rolling_string_specialization<T, agg_op, op>(),
-                   std::unique_ptr<column>>
-  launch(column_view const& input,
-         column_view const& default_outputs,
-         table_view const& order_by,
-         PrecedingWindowIterator preceding_window_begin,
-         FollowingWindowIterator following_window_begin,
-         size_type min_periods,
-         rolling_aggregation const& agg,
-         rmm::cuda_stream_view stream,
-         rmm::mr::device_memory_resource* mr)
-  {
-    auto output = make_numeric_column(cudf::data_type{cudf::type_to_id<size_type>()},
-                                      input.size(),
-                                      cudf::mask_state::UNINITIALIZED,
-                                      stream,
-                                      mr);
-
-    cudf::mutable_column_view output_view = output->mutable_view();
-
-    // Passing the agg_op and aggregation::Kind as constant to group them in pair, else it
-    // evolves to error when try to use agg_op as compiler tries different combinations
-    if (op == aggregation::MIN) {
-      kernel_launcher<T,
-                      DeviceMin,
-                      aggregation::ARGMIN,
-                      PrecedingWindowIterator,
-                      FollowingWindowIterator>(input,
-                                               default_outputs,
-                                               order_by,
-                                               output_view,
-                                               preceding_window_begin,
-                                               following_window_begin,
-                                               min_periods,
-                                               agg,
-                                               stream);
-    } else if (op == aggregation::MAX) {
-      kernel_launcher<T,
-                      DeviceMax,
-                      aggregation::ARGMAX,
-                      PrecedingWindowIterator,
-                      FollowingWindowIterator>(input,
-                                               default_outputs,
-                                               order_by,
-                                               output_view,
-                                               preceding_window_begin,
-                                               following_window_begin,
-                                               min_periods,
-                                               agg,
-                                               stream);
-    } else {
-      CUDF_FAIL("MIN and MAX are the only supported aggregation types for string columns");
-    }
-
-    // The rows that represent null elements will be having negative values in gather map,
-    // and that's why nullify_out_of_bounds/ignore_out_of_bounds is true.
-    auto output_table = detail::gather(table_view{{input}},
-                                       output->view(),
-                                       cudf::out_of_bounds_policy::NULLIFY,
-                                       detail::negative_index_policy::NOT_ALLOWED,
-                                       stream,
-                                       mr);
-    return std::make_unique<cudf::column>(std::move(output_table->get_column(0)));
-  }
-
-  // Deals with invalid column and/or aggregation options
-  template <typename T,
-            typename agg_op,
-            aggregation::Kind op,
-            typename PrecedingWindowIterator,
-            typename FollowingWindowIterator>
-  std::enable_if_t<!cudf::detail::is_rolling_supported<T, agg_op, op>() and
-                     !cudf::detail::is_rolling_string_specialization<T, agg_op, op>(),
-                   std::unique_ptr<column>>
-  launch(column_view const& input,
-         column_view const& default_outputs,
-         table_view const& order_by,
-         PrecedingWindowIterator preceding_window_begin,
-         FollowingWindowIterator following_window_begin,
-         size_type min_periods,
-         rolling_aggregation const& agg,
-         rmm::cuda_stream_view stream,
-         rmm::mr::device_memory_resource* mr)
-  {
-    CUDF_FAIL("Aggregation operator and/or input type combination is invalid");
-  }
-
-  template <typename T,
-            typename agg_op,
-            aggregation::Kind op,
-            typename PrecedingWindowIterator,
-            typename FollowingWindowIterator>
-  std::enable_if_t<cudf::is_fixed_width<T>() and
-                     (op == aggregation::LEAD || op == aggregation::LAG),
-                   std::unique_ptr<column>>
-  launch(column_view const& input,
-         column_view const& default_outputs,
-         table_view const& order_by,
-         PrecedingWindowIterator preceding,
-         FollowingWindowIterator following,
-         size_type min_periods,
-         rolling_aggregation const& agg,
-         agg_op const& device_agg_op,
-         rmm::cuda_stream_view stream,
-         rmm::mr::device_memory_resource* mr)
-  {
-    auto output = make_fixed_width_column(
-      target_type(input.type(), op), input.size(), mask_state::UNINITIALIZED, stream, mr);
-
-    cudf::mutable_column_view output_view = output->mutable_view();
-    auto valid_count =
-      kernel_launcher<T, agg_op, op, PrecedingWindowIterator, FollowingWindowIterator>(
-        input,
-        default_outputs,
-        order_by,
-        output_view,
-        preceding,
-        following,
-        min_periods,
-        agg,
-        device_agg_op,
-        stream);
-
-    output->set_null_count(output->size() - valid_count);
-
-    return output;
-  }
-
-  template <aggregation::Kind op,
-            typename PrecedingWindowIterator,
-            typename FollowingWindowIterator>
-  std::enable_if_t<!(op == aggregation::MEAN || op == aggregation::LEAD || op == aggregation::LAG ||
-                     op == aggregation::COLLECT_LIST || op == aggregation::RANK ||
-                     op == aggregation::DENSE_RANK),
-=======
   template <aggregation::Kind op,
             typename PrecedingWindowIterator,
             typename FollowingWindowIterator>
   std::enable_if_t<corresponding_rolling_operator<InputType, op>::type::is_supported(),
->>>>>>> 6792be91
                    std::unique_ptr<column>>
   operator()(column_view const& input,
              column_view const& default_outputs,
@@ -1533,81 +907,6 @@
     auto const output_type = target_type(input.type(), op);
     auto device_operator   = create_rolling_operator<InputType, op>{}(min_periods, agg);
 
-<<<<<<< HEAD
-    return launch<InputType,
-                  typename corresponding_operator<op>::type,
-                  op,
-                  PrecedingWindowIterator,
-                  FollowingWindowIterator>(input,
-                                           default_outputs,
-                                           order_by,
-                                           preceding_window_begin,
-                                           following_window_begin,
-                                           min_periods,
-                                           agg,
-                                           stream,
-                                           mr);
-  }
-
-  // This variant is just to handle mean
-  template <aggregation::Kind op,
-            typename PrecedingWindowIterator,
-            typename FollowingWindowIterator>
-  std::enable_if_t<(op == aggregation::MEAN), std::unique_ptr<column>> operator()(
-    column_view const& input,
-    column_view const& default_outputs,
-    table_view const& order_by,
-    PrecedingWindowIterator preceding_window_begin,
-    FollowingWindowIterator following_window_begin,
-    size_type min_periods,
-    rolling_aggregation const& agg,
-    rmm::cuda_stream_view stream,
-    rmm::mr::device_memory_resource* mr)
-  {
-    return launch<InputType, cudf::DeviceSum, op, PrecedingWindowIterator, FollowingWindowIterator>(
-      input,
-      default_outputs,
-      order_by,
-      preceding_window_begin,
-      following_window_begin,
-      min_periods,
-      agg,
-      stream,
-      mr);
-  }
-
-  template <aggregation::Kind op,
-            typename PrecedingWindowIterator,
-            typename FollowingWindowIterator>
-  std::enable_if_t<cudf::is_fixed_width<InputType>() &&
-                     (op == aggregation::LEAD || op == aggregation::LAG),
-                   std::unique_ptr<column>>
-  operator()(column_view const& input,
-             column_view const& default_outputs,
-             table_view const& order_by,
-             PrecedingWindowIterator preceding_window_begin,
-             FollowingWindowIterator following_window_begin,
-             size_type min_periods,
-             rolling_aggregation const& agg,
-             rmm::cuda_stream_view stream,
-             rmm::mr::device_memory_resource* mr)
-  {
-    return launch<InputType,
-                  cudf::DeviceLeadLag,
-                  op,
-                  PrecedingWindowIterator,
-                  FollowingWindowIterator>(
-      input,
-      default_outputs,
-      order_by,
-      preceding_window_begin,
-      following_window_begin,
-      min_periods,
-      agg,
-      cudf::DeviceLeadLag{dynamic_cast<cudf::detail::lead_lag_aggregation const&>(agg).row_offset},
-      stream,
-      mr);
-=======
     auto output =
       make_fixed_width_column(output_type, input.size(), mask_state::UNINITIALIZED, stream, mr);
 
@@ -1624,6 +923,7 @@
       auto input_device_view           = column_device_view::create(input, stream);
       auto output_device_view          = mutable_column_device_view::create(output_view, stream);
       auto default_outputs_device_view = column_device_view::create(default_outputs, stream);
+      auto order_by_device_view        = table_device_view::create(order_by, stream);
 
       rmm::device_scalar<size_type> device_valid_count{0, stream};
 
@@ -1631,6 +931,7 @@
         gpu_rolling<Type, OutType, op, block_size, true>
           <<<grid.num_blocks, block_size, 0, stream.value()>>>(*input_device_view,
                                                                *default_outputs_device_view,
+                                                               *order_by_device_view,
                                                                *output_device_view,
                                                                device_valid_count.data(),
                                                                device_operator,
@@ -1640,6 +941,7 @@
         gpu_rolling<Type, OutType, op, block_size, false>
           <<<grid.num_blocks, block_size, 0, stream.value()>>>(*input_device_view,
                                                                *default_outputs_device_view,
+                                                               *order_by_device_view,
                                                                *output_device_view,
                                                                device_valid_count.data(),
                                                                device_operator,
@@ -1656,88 +958,12 @@
     output->set_null_count(output->size() - valid_count);
 
     return output;
->>>>>>> 6792be91
   }
 
   template <aggregation::Kind op,
             typename PrecedingWindowIterator,
             typename FollowingWindowIterator>
-<<<<<<< HEAD
-  std::enable_if_t<(op == aggregation::RANK || op == aggregation::DENSE_RANK),
-                   std::unique_ptr<column>>
-  operator()(column_view const& input,
-             column_view const& default_outputs,
-             table_view const& order_by,
-             PrecedingWindowIterator preceding_window_begin,
-             FollowingWindowIterator following_window_begin,
-             size_type min_periods,
-             rolling_aggregation const& agg,
-             rmm::cuda_stream_view stream,
-             rmm::mr::device_memory_resource* mr)
-  {
-    CUDF_EXPECTS(default_outputs.is_empty(),
-                 "Only LEAD/LAG window functions support default values.");
-
-    CUDF_EXPECTS(!order_by.is_empty(), "RANK/DENSE rank expect order_by data, but table was empty");
-
-    auto d_order_by         = table_device_view::create(order_by);
-    auto comparisons        = make_fixed_width_column(cudf::data_type{cudf::type_to_id<uint32_t>()},
-                                               order_by.num_rows(),
-                                               mask_state::ALL_VALID,
-                                               stream,
-                                               mr);
-    auto mutable_comparison = comparisons->mutable_view();
-
-    if (has_nulls(order_by)) {
-      row_equality_comparator<true> row_comparator(*d_order_by, *d_order_by, true);
-      thrust::tabulate(rmm::exec_policy(stream),
-                       mutable_comparison.begin<uint32_t>(),
-                       mutable_comparison.end<uint32_t>(),
-                       [comparator = row_comparator] __device__(auto row_index) {
-                         if (row_index == 0 || !comparator(row_index, row_index - 1)) {
-                           return 0;
-                         } else {
-                           return 1;
-                         }
-                       });
-    } else {
-      row_equality_comparator<false> row_comparator(*d_order_by, *d_order_by, true);
-      thrust::tabulate(rmm::exec_policy(stream),
-                       mutable_comparison.begin<uint32_t>(),
-                       mutable_comparison.end<uint32_t>(),
-                       [comparator = row_comparator] __device__(auto row_index) {
-                         if (row_index == 0 || !comparator(row_index, row_index - 1)) {
-                           return 0;
-                         } else {
-                           return 1;
-                         }
-                       });
-    }
-
-    std::vector<cudf::column_view> column_views;
-    column_views.emplace_back(comparisons->view());
-    cudf::table_view* comparison_order_by = new cudf::table_view(column_views);
-
-    return launch<InputType, cudf::DeviceSum, op, PrecedingWindowIterator, FollowingWindowIterator>(
-      input,
-      default_outputs,
-      *comparison_order_by,
-      preceding_window_begin,
-      following_window_begin,
-      min_periods,
-      agg,
-      stream,
-      mr);
-  }
-
-  template <aggregation::Kind op,
-            typename PrecedingWindowIterator,
-            typename FollowingWindowIterator>
-  std::enable_if_t<!cudf::is_fixed_width<InputType>() &&
-                     (op == aggregation::LEAD || op == aggregation::LAG),
-=======
   std::enable_if_t<!corresponding_rolling_operator<InputType, op>::type::is_supported(),
->>>>>>> 6792be91
                    std::unique_ptr<column>>
   operator()(column_view const& input,
              column_view const& default_outputs,
@@ -1749,340 +975,7 @@
              rmm::cuda_stream_view stream,
              rmm::mr::device_memory_resource* mr)
   {
-<<<<<<< HEAD
-    return cudf::detail::
-      compute_lead_lag_for_nested<op, InputType, PrecedingWindowIterator, FollowingWindowIterator>(
-        input,
-        default_outputs,
-        preceding_window_begin,
-        following_window_begin,
-        dynamic_cast<cudf::detail::lead_lag_aggregation const&>(agg).row_offset,
-        stream,
-        mr);
-  }
-
-  /**
-   * @brief Creates the offsets child of the result of the `COLLECT_LIST` window aggregation
-   *
-   * Given the input column, the preceding/following window bounds, and `min_periods`,
-   * the sizes of each list row may be computed. These values can then be used to
-   * calculate the offsets for the result of `COLLECT_LIST`.
-   *
-   * Note: If `min_periods` exceeds the number of observations for a window, the size
-   * is set to `0` (since the result is `null`).
-   */
-  template <typename PrecedingIter, typename FollowingIter>
-  std::unique_ptr<column> create_collect_offsets(size_type input_size,
-                                                 PrecedingIter preceding_begin,
-                                                 FollowingIter following_begin,
-                                                 size_type min_periods,
-                                                 rmm::cuda_stream_view stream,
-                                                 rmm::mr::device_memory_resource* mr)
-  {
-    // Materialize offsets column.
-    auto static constexpr size_data_type = data_type{type_to_id<size_type>()};
-    auto sizes =
-      make_fixed_width_column(size_data_type, input_size, mask_state::UNALLOCATED, stream, mr);
-    auto mutable_sizes = sizes->mutable_view();
-
-    // Consider the following preceding/following values:
-    //    preceding = [1,2,2,2,2]
-    //    following = [1,1,1,1,0]
-    // The sum of the vectors should yield the window sizes:
-    //  prec + foll = [2,3,3,3,2]
-    //
-    // If min_periods=2, all rows have at least `min_periods` observations.
-    // But if min_periods=3, rows at indices 0 and 4 have too few observations, and must return
-    // null. The sizes at these positions must be 0, i.e.
-    //  prec + foll = [0,3,3,3,0]
-    thrust::transform(rmm::exec_policy(stream),
-                      preceding_begin,
-                      preceding_begin + input_size,
-                      following_begin,
-                      mutable_sizes.begin<size_type>(),
-                      [min_periods] __device__(auto preceding, auto following) {
-                        return (preceding + following) < min_periods ? 0 : (preceding + following);
-                      });
-
-    // Convert `sizes` to an offsets column, via inclusive_scan():
-    return strings::detail::make_offsets_child_column(
-      sizes->view().begin<size_type>(), sizes->view().end<size_type>(), stream, mr);
-  }
-
-  /**
-   * @brief Generate mapping of each row in the COLLECT_LIST result's child column
-   * to the index of the row it belongs to.
-   *
-   *  If
-   *         input col == [A,B,C,D,E]
-   *    and  preceding == [1,2,2,2,2],
-   *    and  following == [1,1,1,1,0],
-   *  then,
-   *        collect result       == [ [A,B], [A,B,C], [B,C,D], [C,D,E], [D,E] ]
-   *   i.e. result offset column == [0,2,5,8,11,13],
-   *    and result child  column == [A,B,A,B,C,B,C,D,C,D,E,D,E].
-   *  Mapping back to `input`    == [0,1,0,1,2,1,2,3,2,3,4,3,4]
-   */
-  std::unique_ptr<column> get_list_child_to_list_row_mapping(cudf::column_view const& offsets,
-                                                             rmm::cuda_stream_view stream,
-                                                             rmm::mr::device_memory_resource* mr)
-  {
-    auto static constexpr size_data_type = data_type{type_to_id<size_type>()};
-
-    // First, reduce offsets column by key, to identify the number of times
-    // an offset appears.
-    // Next, scatter the count for each offset (except the first and last),
-    // into a column of N `0`s, where N == number of child rows.
-    // For the example above:
-    //   offsets        == [0, 2, 5, 8, 11, 13]
-    //   scatter result == [0, 0, 1, 0, 0, 1, 0, 0, 1, 0, 0, 1, 0]
-    //
-    // If the above example had an empty list row at index 2,
-    // the same columns would look as follows:
-    //   offsets        == [0, 2, 5, 5, 8, 11, 13]
-    //   scatter result == [0, 0, 1, 0, 0, 2, 0, 0, 1, 0, 0, 1, 0]
-    //
-    // Note: To correctly handle null list rows at the beginning of
-    // the output column, care must be taken to skip the first `0`
-    // in the offsets column, when running `reduce_by_key()`.
-    // This accounts for the `0` added by default to the offsets
-    // column, marking the beginning of the column.
-
-    auto const num_child_rows{
-      cudf::detail::get_value<size_type>(offsets, offsets.size() - 1, stream)};
-
-    auto scatter_values =
-      make_fixed_width_column(size_data_type, offsets.size(), mask_state::UNALLOCATED, stream, mr);
-    auto scatter_keys =
-      make_fixed_width_column(size_data_type, offsets.size(), mask_state::UNALLOCATED, stream, mr);
-    auto reduced_by_key =
-      thrust::reduce_by_key(rmm::exec_policy(stream),
-                            offsets.template begin<size_type>() + 1,  // Skip first 0 in offsets.
-                            offsets.template end<size_type>(),
-                            thrust::make_constant_iterator<size_type>(1),
-                            scatter_keys->mutable_view().template begin<size_type>(),
-                            scatter_values->mutable_view().template begin<size_type>());
-    auto scatter_values_end = reduced_by_key.second;
-    auto scatter_output =
-      make_fixed_width_column(size_data_type, num_child_rows, mask_state::UNALLOCATED, stream, mr);
-    thrust::fill_n(rmm::exec_policy(stream),
-                   scatter_output->mutable_view().template begin<size_type>(),
-                   num_child_rows,
-                   0);  // [0,0,0,...0]
-    thrust::scatter(
-      rmm::exec_policy(stream),
-      scatter_values->mutable_view().template begin<size_type>(),
-      scatter_values_end,
-      scatter_keys->view().template begin<size_type>(),
-      scatter_output->mutable_view().template begin<size_type>());  // [0,0,1,0,0,1,...]
-
-    // Next, generate mapping with inclusive_scan() on scatter() result.
-    // For the example above:
-    //   scatter result == [0, 0, 1, 0, 0, 1, 0, 0, 1, 0, 0, 1, 0]
-    //   inclusive_scan == [0, 0, 1, 1, 1, 2, 2, 2, 3, 3, 3, 4, 4]
-    //
-    // For the case with an empty list at index 3:
-    //   scatter result == [0, 0, 1, 0, 0, 2, 0, 0, 1, 0, 0, 1, 0]
-    //   inclusive_scan == [0, 0, 1, 1, 1, 3, 3, 3, 4, 4, 4, 5, 5]
-    auto per_row_mapping =
-      make_fixed_width_column(size_data_type, num_child_rows, mask_state::UNALLOCATED, stream, mr);
-    thrust::inclusive_scan(rmm::exec_policy(stream),
-                           scatter_output->view().template begin<size_type>(),
-                           scatter_output->view().template end<size_type>(),
-                           per_row_mapping->mutable_view().template begin<size_type>());
-    return per_row_mapping;
-  }
-
-  /**
-   * @brief Create gather map to generate the child column of the result of
-   * the `COLLECT_LIST` window aggregation.
-   */
-  template <typename PrecedingIter>
-  std::unique_ptr<column> create_collect_gather_map(column_view const& child_offsets,
-                                                    column_view const& per_row_mapping,
-                                                    PrecedingIter preceding_iter,
-                                                    rmm::cuda_stream_view stream,
-                                                    rmm::mr::device_memory_resource* mr)
-  {
-    auto gather_map = make_fixed_width_column(data_type{type_to_id<size_type>()},
-                                              per_row_mapping.size(),
-                                              mask_state::UNALLOCATED,
-                                              stream,
-                                              mr);
-    thrust::transform(
-      rmm::exec_policy(stream),
-      thrust::make_counting_iterator<size_type>(0),
-      thrust::make_counting_iterator<size_type>(per_row_mapping.size()),
-      gather_map->mutable_view().template begin<size_type>(),
-      [d_offsets =
-         child_offsets.template begin<size_type>(),  // E.g. [0,   2,     5,     8,     11, 13]
-       d_groups =
-         per_row_mapping.template begin<size_type>(),  // E.g. [0,0, 1,1,1, 2,2,2, 3,3,3, 4,4]
-       d_prev = preceding_iter] __device__(auto i) {
-        auto group              = d_groups[i];
-        auto group_start_offset = d_offsets[group];
-        auto relative_index     = i - group_start_offset;
-
-        return (group - d_prev[group] + 1) + relative_index;
-      });
-    return gather_map;
-  }
-
-  /**
-   * @brief Count null entries in result of COLLECT_LIST.
-   */
-  size_type count_child_nulls(column_view const& input,
-                              std::unique_ptr<column> const& gather_map,
-                              rmm::cuda_stream_view stream)
-  {
-    auto input_device_view = column_device_view::create(input, stream);
-
-    auto input_row_is_null = [d_input = *input_device_view] __device__(auto i) {
-      return d_input.is_null_nocheck(i);
-    };
-
-    return thrust::count_if(rmm::exec_policy(stream),
-                            gather_map->view().template begin<size_type>(),
-                            gather_map->view().template end<size_type>(),
-                            input_row_is_null);
-  }
-
-  /**
-   * @brief Purge entries for null inputs from gather_map, and adjust offsets.
-   */
-  std::pair<std::unique_ptr<column>, std::unique_ptr<column>> purge_null_entries(
-    column_view const& input,
-    column_view const& gather_map,
-    column_view const& offsets,
-    size_type num_child_nulls,
-    rmm::cuda_stream_view stream,
-    rmm::mr::device_memory_resource* mr)
-  {
-    auto input_device_view = column_device_view::create(input, stream);
-
-    auto input_row_not_null = [d_input = *input_device_view] __device__(auto i) {
-      return d_input.is_valid_nocheck(i);
-    };
-
-    // Purge entries in gather_map that correspond to null input.
-    auto new_gather_map = make_fixed_width_column(data_type{type_to_id<size_type>()},
-                                                  gather_map.size() - num_child_nulls,
-                                                  mask_state::UNALLOCATED,
-                                                  stream,
-                                                  mr);
-    thrust::copy_if(rmm::exec_policy(stream),
-                    gather_map.template begin<size_type>(),
-                    gather_map.template end<size_type>(),
-                    new_gather_map->mutable_view().template begin<size_type>(),
-                    input_row_not_null);
-
-    // Recalculate offsets after null entries are purged.
-    auto new_sizes = make_fixed_width_column(
-      data_type{type_to_id<size_type>()}, input.size(), mask_state::UNALLOCATED, stream, mr);
-
-    thrust::transform(rmm::exec_policy(stream),
-                      thrust::make_counting_iterator<size_type>(0),
-                      thrust::make_counting_iterator<size_type>(input.size()),
-                      new_sizes->mutable_view().template begin<size_type>(),
-                      [d_gather_map  = gather_map.template begin<size_type>(),
-                       d_old_offsets = offsets.template begin<size_type>(),
-                       input_row_not_null] __device__(auto i) {
-                        return thrust::count_if(thrust::seq,
-                                                d_gather_map + d_old_offsets[i],
-                                                d_gather_map + d_old_offsets[i + 1],
-                                                input_row_not_null);
-                      });
-
-    auto new_offsets =
-      strings::detail::make_offsets_child_column(new_sizes->view().template begin<size_type>(),
-                                                 new_sizes->view().template end<size_type>(),
-                                                 stream,
-                                                 mr);
-
-    return std::make_pair<std::unique_ptr<column>, std::unique_ptr<column>>(
-      std::move(new_gather_map), std::move(new_offsets));
-  }
-
-  template <aggregation::Kind op, typename PrecedingIter, typename FollowingIter>
-  std::enable_if_t<(op == aggregation::COLLECT_LIST), std::unique_ptr<column>> operator()(
-    column_view const& input,
-    column_view const& default_outputs,
-    table_view const& order_by,
-    PrecedingIter preceding_begin_raw,
-    FollowingIter following_begin_raw,
-    size_type min_periods,
-    rolling_aggregation const& agg,
-    rmm::cuda_stream_view stream,
-    rmm::mr::device_memory_resource* mr)
-  {
-    CUDF_EXPECTS(default_outputs.is_empty(),
-                 "COLLECT_LIST window function does not support default values.");
-
-    if (input.is_empty()) return empty_like(input);
-
-    // Fix up preceding/following iterators to respect column boundaries,
-    // similar to gpu_rolling().
-    // `rolling_window()` does not fix up preceding/following so as not to read past
-    // column boundaries.
-    // `grouped_rolling_window()` and `time_range_based_grouped_rolling_window() do.
-    auto preceding_begin = thrust::make_transform_iterator(
-      thrust::make_counting_iterator<size_type>(0), [preceding_begin_raw] __device__(auto i) {
-        return thrust::min(preceding_begin_raw[i], i + 1);
-      });
-    auto following_begin = thrust::make_transform_iterator(
-      thrust::make_counting_iterator<size_type>(0),
-      [following_begin_raw, size = input.size()] __device__(auto i) {
-        return thrust::min(following_begin_raw[i], size - i - 1);
-      });
-
-    // Materialize collect list's offsets.
-    auto offsets = create_collect_offsets(
-      input.size(), preceding_begin, following_begin, min_periods, stream, mr);
-
-    // Map each element of the collect() result's child column
-    // to the index where it appears in the input.
-    auto per_row_mapping = get_list_child_to_list_row_mapping(offsets->view(), stream, mr);
-
-    // Generate gather map to produce the collect() result's child column.
-    auto gather_map = create_collect_gather_map(
-      offsets->view(), per_row_mapping->view(), preceding_begin, stream, mr);
-
-    // If gather_map collects null elements, and null_policy == EXCLUDE,
-    // those elements must be filtered out, and offsets recomputed.
-    auto null_handling = dynamic_cast<collect_list_aggregation const&>(agg)._null_handling;
-    if (null_handling == null_policy::EXCLUDE && input.has_nulls()) {
-      auto num_child_nulls = count_child_nulls(input, gather_map, stream);
-      if (num_child_nulls != 0) {
-        std::tie(gather_map, offsets) =
-          purge_null_entries(input, *gather_map, *offsets, num_child_nulls, stream, mr);
-      }
-    }
-
-    // gather(), to construct child column.
-    auto gather_output =
-      cudf::gather(table_view{std::vector<column_view>{input}}, gather_map->view());
-
-    rmm::device_buffer null_mask;
-    size_type null_count;
-    std::tie(null_mask, null_count) = valid_if(
-      thrust::make_counting_iterator<size_type>(0),
-      thrust::make_counting_iterator<size_type>(input.size()),
-      [preceding_begin, following_begin, min_periods] __device__(auto i) {
-        return (preceding_begin[i] + following_begin[i]) >= min_periods;
-      },
-      stream,
-      mr);
-
-    return make_lists_column(input.size(),
-                             std::move(offsets),
-                             std::move(gather_output->release()[0]),
-                             null_count,
-                             std::move(null_mask),
-                             stream,
-                             mr);
-=======
     CUDF_FAIL("Invalid aggregation type/pair");
->>>>>>> 6792be91
   }
 };
 
@@ -2107,19 +1000,6 @@
                                      rmm::cuda_stream_view stream,
                                      rmm::mr::device_memory_resource* mr)
   {
-<<<<<<< HEAD
-    return aggregation_dispatcher(agg.kind,
-                                  rolling_window_launcher<T>{},
-                                  input,
-                                  default_outputs,
-                                  order_by,
-                                  preceding_window_begin,
-                                  following_window_begin,
-                                  min_periods,
-                                  agg,
-                                  stream,
-                                  mr);
-=======
     // do any preprocessing of aggregations (eg, MIN -> ARGMIN, COLLECT_LIST -> nothing)
     rolling_aggregation_preprocessor preprocessor;
     auto preprocessed_aggs = agg.get_simple_aggregations(input.type(), preprocessor);
@@ -2133,6 +1013,7 @@
                               rolling_window_launcher<InputType>{},
                               input,
                               default_outputs,
+                              order_by,
                               preceding_window_begin,
                               following_window_begin,
                               min_periods,
@@ -2154,7 +1035,6 @@
                                                     mr);
     agg.finalize(postprocessor);
     return postprocessor.get_result();
->>>>>>> 6792be91
   }
 };
 
@@ -2297,12 +1177,8 @@
 
   // dictionary column post processing
   if (agg.kind == aggregation::COUNT_ALL || agg.kind == aggregation::COUNT_VALID ||
-<<<<<<< HEAD
       agg.kind == aggregation::ROW_NUMBER || agg.kind == aggregation::RANK ||
       agg.kind == aggregation::DENSE_RANK)
-=======
-      agg.kind == aggregation::ROW_NUMBER) {
->>>>>>> 6792be91
     return output;
   }
 
