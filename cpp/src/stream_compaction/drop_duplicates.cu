--- conflicted
+++ resolved
@@ -105,16 +105,10 @@
  */
 column_view get_unique_ordered_indices(cudf::table_view const& keys,
                                        cudf::mutable_column_view& unique_indices,
-<<<<<<< HEAD
                                        duplicate_keep_option const keep,
                                        bool const nulls_are_equal = true,
-                                       cudaStream_t stream        = 0) {
-=======
-                                       duplicate_keep_option const& keep,
-                                       bool const& nulls_are_equal = true,
-                                       cudaStream_t stream         = 0)
-{
->>>>>>> f8d6d9b9
+                                       cudaStream_t stream        = 0)
+{
   // sort only indices
   auto sorted_indices = sorted_order(
     keys, std::vector<order>{}, std::vector<null_order>{}, rmm::mr::get_default_resource(), stream);
@@ -154,14 +148,9 @@
 }
 
 cudf::size_type unique_count(table_view const& keys,
-<<<<<<< HEAD
                              bool const nulls_are_equal = true,
-                             cudaStream_t stream        = 0) {
-=======
-                             bool const& nulls_are_equal = true,
-                             cudaStream_t stream         = 0)
-{
->>>>>>> f8d6d9b9
+                             cudaStream_t stream        = 0)
+{
   // sort only indices
   auto sorted_indices = sorted_order(
     keys, std::vector<order>{}, std::vector<null_order>{}, rmm::mr::get_default_resource(), stream);
@@ -292,16 +281,10 @@
 };
 
 cudf::size_type unique_count(column_view const& input,
-<<<<<<< HEAD
                              include_nulls const _include_nulls,
                              bool const nan_as_null,
-                             cudaStream_t stream) {
-=======
-                             bool const& ignore_nulls,
-                             bool const& nan_as_null,
                              cudaStream_t stream)
 {
->>>>>>> f8d6d9b9
   if (0 == input.size() || input.null_count() == input.size()) { return 0; }
 
   cudf::size_type nrows = input.size();
@@ -331,31 +314,19 @@
 
 std::unique_ptr<experimental::table> drop_duplicates(table_view const& input,
                                                      std::vector<size_type> const& keys,
-<<<<<<< HEAD
                                                      duplicate_keep_option const keep,
                                                      bool const nulls_are_equal,
-                                                     rmm::mr::device_memory_resource* mr) {
-=======
-                                                     duplicate_keep_option const& keep,
-                                                     bool const& nulls_are_equal,
                                                      rmm::mr::device_memory_resource* mr)
 {
->>>>>>> f8d6d9b9
   CUDF_FUNC_RANGE();
   return detail::drop_duplicates(input, keys, keep, nulls_are_equal, mr);
 }
 
 cudf::size_type unique_count(column_view const& input,
-<<<<<<< HEAD
                              include_nulls const _include_nulls,
                              bool const nan_as_null,
-                             rmm::mr::device_memory_resource* mr) {
-=======
-                             bool const& ignore_nulls,
-                             bool const& nan_as_null,
                              rmm::mr::device_memory_resource* mr)
 {
->>>>>>> f8d6d9b9
   CUDF_FUNC_RANGE();
   return detail::unique_count(input, _include_nulls, nan_as_null);
 }
