--- conflicted
+++ resolved
@@ -18,11 +18,8 @@
 
 #define _LIBCUDACXX_USE_CXX17_TYPE_TRAITS
 
-<<<<<<< HEAD
-=======
 // Note: The <simt/*> versions are used in order for Jitify to work with our fixed_point type.
 //       Jitify is needed for several algorithms (binaryop, rolling, etc)
->>>>>>> b7245b10
 #include <simt/limits>
 #include <simt/type_traits>  // add simt namespace
 
@@ -770,10 +767,7 @@
 }
 
 using decimal32 = fixed_point<int32_t, Radix::BASE_10>;
-<<<<<<< HEAD
-=======
 using decimal64 = fixed_point<int64_t, Radix::BASE_10>;
->>>>>>> b7245b10
 
 /** @} */  // end of group
 }  // namespace numeric