/*
 * Copyright (c) 2019-2020, NVIDIA CORPORATION.
 *
 * Copyright 2018-2019 BlazingDB, Inc.
 *     Copyright 2018 Christian Noboa Mardini <christian@blazingdb.com>
 *
 * Licensed under the Apache License, Version 2.0 (the "License");
 * you may not use this file except in compliance with the License.
 * You may obtain a copy of the License at
 *
 *     http://www.apache.org/licenses/LICENSE-2.0
 *
 * Unless required by applicable law or agreed to in writing, software
 * distributed under the License is distributed on an "AS IS" BASIS,
 * WITHOUT WARRANTIES OR CONDITIONS OF ANY KIND, either express or implied.
 * See the License for the specific language governing permissions and
 * limitations under the License.
 */

#include <tests/binaryop/assert-binops.h>
#include <cudf/binaryop.hpp>
#include <tests/binaryop/binop-fixture.hpp>

namespace cudf {
namespace test {
namespace binop {

struct BinaryOperationIntegrationTest : public BinaryOperationTest {
};

TEST_F(BinaryOperationIntegrationTest, Add_Scalar_Vector_SI32_FP32_SI64)
{
  using TypeOut = int32_t;
  using TypeLhs = float;
  using TypeRhs = int64_t;

  using ADD = cudf::library::operation::Add<TypeOut, TypeLhs, TypeRhs>;

  auto lhs = make_random_wrapped_scalar<TypeLhs>();
  auto rhs = make_random_wrapped_column<TypeRhs>(10000);

  auto out = cudf::experimental::binary_operation(lhs,
                                                  rhs,
                                                  cudf::experimental::binary_operator::ADD,
                                                  data_type(experimental::type_to_id<TypeOut>()));

  ASSERT_BINOP<TypeOut, TypeLhs, TypeRhs>(*out, lhs, rhs, ADD());
}

TEST_F(BinaryOperationIntegrationTest, Add_Vector_Vector_SI32_FP32_FP32)
{
  using TypeOut = int32_t;
  using TypeLhs = float;
  using TypeRhs = float;

  using ADD = cudf::library::operation::Add<TypeOut, TypeLhs, TypeRhs>;

  auto lhs = make_random_wrapped_column<TypeLhs>(10000);
  auto rhs = make_random_wrapped_column<TypeRhs>(10000);

  auto out = cudf::experimental::binary_operation(lhs,
                                                  rhs,
                                                  cudf::experimental::binary_operator::ADD,
                                                  data_type(experimental::type_to_id<TypeOut>()));

  ASSERT_BINOP<TypeOut, TypeLhs, TypeRhs>(*out, lhs, rhs, ADD());
}

TEST_F(BinaryOperationIntegrationTest, Sub_Scalar_Vector_SI32_FP32_FP32)
{
  using TypeOut = int32_t;
  using TypeLhs = float;
  using TypeRhs = int64_t;

  using SUB = cudf::library::operation::Sub<TypeOut, TypeLhs, TypeRhs>;

  auto lhs = make_random_wrapped_scalar<TypeLhs>();
  auto rhs = make_random_wrapped_column<TypeRhs>(10000);

  auto out = cudf::experimental::binary_operation(lhs,
                                                  rhs,
                                                  cudf::experimental::binary_operator::SUB,
                                                  data_type(experimental::type_to_id<TypeOut>()));

  ASSERT_BINOP<TypeOut, TypeLhs, TypeRhs>(*out, lhs, rhs, SUB());
}

TEST_F(BinaryOperationIntegrationTest, Add_Vector_Scalar_SI08_SI16_SI32)
{
  using TypeOut = int8_t;
  using TypeLhs = int16_t;
  using TypeRhs = int32_t;

  using ADD = cudf::library::operation::Add<TypeOut, TypeLhs, TypeRhs>;

  auto lhs = make_random_wrapped_column<TypeLhs>(100);
  auto rhs = make_random_wrapped_scalar<TypeRhs>();
  auto out = cudf::experimental::binary_operation(lhs,
                                                  rhs,
                                                  cudf::experimental::binary_operator::ADD,
                                                  data_type(experimental::type_to_id<TypeOut>()));

  ASSERT_BINOP<TypeOut, TypeLhs, TypeRhs>(*out, lhs, rhs, ADD());
}

TEST_F(BinaryOperationIntegrationTest, Add_Vector_Vector_SI32_FP64_SI08)
{
  using TypeOut = int32_t;
  using TypeLhs = double;
  using TypeRhs = int8_t;

  using ADD = cudf::library::operation::Add<TypeOut, TypeLhs, TypeRhs>;

  auto lhs = make_random_wrapped_column<TypeLhs>(100);
  auto rhs = make_random_wrapped_column<TypeRhs>(100);
  auto out = cudf::experimental::binary_operation(lhs,
                                                  rhs,
                                                  cudf::experimental::binary_operator::ADD,
                                                  data_type(experimental::type_to_id<TypeOut>()));

  ASSERT_BINOP<TypeOut, TypeLhs, TypeRhs>(*out, lhs, rhs, ADD());
}

TEST_F(BinaryOperationIntegrationTest, Sub_Vector_Vector_SI64)
{
  using TypeOut = int64_t;
  using TypeLhs = int64_t;
  using TypeRhs = int64_t;

  using SUB = cudf::library::operation::Sub<TypeOut, TypeLhs, TypeRhs>;

  auto lhs = make_random_wrapped_column<TypeLhs>(100);
  auto rhs = make_random_wrapped_column<TypeRhs>(100);
  auto out = cudf::experimental::binary_operation(lhs,
                                                  rhs,
                                                  cudf::experimental::binary_operator::SUB,
                                                  data_type(experimental::type_to_id<TypeOut>()));

  ASSERT_BINOP<TypeOut, TypeLhs, TypeRhs>(*out, lhs, rhs, SUB());
}

TEST_F(BinaryOperationIntegrationTest, Sub_Vector_Scalar_SI64_FP64_SI32)
{
  using TypeOut = int64_t;
  using TypeLhs = double;
  using TypeRhs = int32_t;

  using SUB = cudf::library::operation::Sub<TypeOut, TypeLhs, TypeRhs>;

  auto lhs = make_random_wrapped_column<TypeLhs>(10000);
  auto rhs = make_random_wrapped_scalar<TypeRhs>();

  auto out = cudf::experimental::binary_operation(lhs,
                                                  rhs,
                                                  cudf::experimental::binary_operator::SUB,
                                                  data_type(experimental::type_to_id<TypeOut>()));

  ASSERT_BINOP<TypeOut, TypeLhs, TypeRhs>(*out, lhs, rhs, SUB());
}

TEST_F(BinaryOperationIntegrationTest, Mul_Vector_Vector_SI64)
{
  using TypeOut = int64_t;
  using TypeLhs = int64_t;
  using TypeRhs = int64_t;

  using MUL = cudf::library::operation::Mul<TypeOut, TypeLhs, TypeRhs>;

  auto lhs = make_random_wrapped_column<TypeLhs>(100);
  auto rhs = make_random_wrapped_column<TypeRhs>(100);
  auto out = cudf::experimental::binary_operation(lhs,
                                                  rhs,
                                                  cudf::experimental::binary_operator::MUL,
                                                  data_type(experimental::type_to_id<TypeOut>()));

  ASSERT_BINOP<TypeOut, TypeLhs, TypeRhs>(*out, lhs, rhs, MUL());
}

TEST_F(BinaryOperationIntegrationTest, Mul_Vector_Vector_SI64_FP32_FP32)
{
  using TypeOut = int64_t;
  using TypeLhs = float;
  using TypeRhs = float;

  using MUL = cudf::library::operation::Mul<TypeOut, TypeLhs, TypeRhs>;

  auto lhs = make_random_wrapped_column<TypeLhs>(100);
  auto rhs = make_random_wrapped_column<TypeRhs>(100);
  auto out = cudf::experimental::binary_operation(lhs,
                                                  rhs,
                                                  cudf::experimental::binary_operator::MUL,
                                                  data_type(experimental::type_to_id<TypeOut>()));

  ASSERT_BINOP<TypeOut, TypeLhs, TypeRhs>(*out, lhs, rhs, MUL());
}

TEST_F(BinaryOperationIntegrationTest, Div_Vector_Vector_SI64)
{
  using TypeOut = int64_t;
  using TypeLhs = int64_t;
  using TypeRhs = int64_t;

  using DIV = cudf::library::operation::Div<TypeOut, TypeLhs, TypeRhs>;

  auto lhs = make_random_wrapped_column<TypeLhs>(100);
  auto rhs = make_random_wrapped_column<TypeRhs>(100);
  auto out = cudf::experimental::binary_operation(lhs,
                                                  rhs,
                                                  cudf::experimental::binary_operator::DIV,
                                                  data_type(experimental::type_to_id<TypeOut>()));

  ASSERT_BINOP<TypeOut, TypeLhs, TypeRhs>(*out, lhs, rhs, DIV());
}

TEST_F(BinaryOperationIntegrationTest, Div_Vector_Vector_SI64_FP32_FP32)
{
  using TypeOut = int64_t;
  using TypeLhs = float;
  using TypeRhs = float;

  using DIV = cudf::library::operation::Div<TypeOut, TypeLhs, TypeRhs>;

  auto lhs = make_random_wrapped_column<TypeLhs>(100);
  auto rhs = make_random_wrapped_column<TypeRhs>(100);
  auto out = cudf::experimental::binary_operation(lhs,
                                                  rhs,
                                                  cudf::experimental::binary_operator::DIV,
                                                  data_type(experimental::type_to_id<TypeOut>()));

  ASSERT_BINOP<TypeOut, TypeLhs, TypeRhs>(*out, lhs, rhs, DIV());
}

TEST_F(BinaryOperationIntegrationTest, TrueDiv_Vector_Vector_SI64)
{
  using TypeOut = int64_t;
  using TypeLhs = int64_t;
  using TypeRhs = int64_t;

  using TRUEDIV = cudf::library::operation::TrueDiv<TypeOut, TypeLhs, TypeRhs>;

  auto lhs = make_random_wrapped_column<TypeLhs>(100);
  auto rhs = make_random_wrapped_column<TypeRhs>(100);
  auto out = cudf::experimental::binary_operation(lhs,
                                                  rhs,
                                                  cudf::experimental::binary_operator::TRUE_DIV,
                                                  data_type(experimental::type_to_id<TypeOut>()));

  ASSERT_BINOP<TypeOut, TypeLhs, TypeRhs>(*out, lhs, rhs, TRUEDIV());
}

TEST_F(BinaryOperationIntegrationTest, FloorDiv_Vector_Vector_SI64)
{
  using TypeOut = int64_t;
  using TypeLhs = int64_t;
  using TypeRhs = int64_t;

  using FLOORDIV = cudf::library::operation::FloorDiv<TypeOut, TypeLhs, TypeRhs>;

  auto lhs = make_random_wrapped_column<TypeLhs>(100);
  auto rhs = make_random_wrapped_column<TypeRhs>(100);
  auto out = cudf::experimental::binary_operation(lhs,
                                                  rhs,
                                                  cudf::experimental::binary_operator::FLOOR_DIV,
                                                  data_type(experimental::type_to_id<TypeOut>()));

  ASSERT_BINOP<TypeOut, TypeLhs, TypeRhs>(*out, lhs, rhs, FLOORDIV());
}

TEST_F(BinaryOperationIntegrationTest, FloorDiv_Vector_Vector_SI64_FP32_FP32)
{
  using TypeOut = int64_t;
  using TypeLhs = float;
  using TypeRhs = float;

  using FLOORDIV = cudf::library::operation::FloorDiv<TypeOut, TypeLhs, TypeRhs>;

  auto lhs = make_random_wrapped_column<TypeLhs>(100);
  auto rhs = make_random_wrapped_column<TypeRhs>(100);
  auto out = cudf::experimental::binary_operation(lhs,
                                                  rhs,
                                                  cudf::experimental::binary_operator::FLOOR_DIV,
                                                  data_type(experimental::type_to_id<TypeOut>()));

  ASSERT_BINOP<TypeOut, TypeLhs, TypeRhs>(*out, lhs, rhs, FLOORDIV());
}

TEST_F(BinaryOperationIntegrationTest, Mod_Vector_Vector_SI64)
{
  using TypeOut = int64_t;
  using TypeLhs = int64_t;
  using TypeRhs = int64_t;

  using MOD = cudf::library::operation::Mod<TypeOut, TypeLhs, TypeRhs>;

  auto lhs = make_random_wrapped_column<TypeLhs>(100);
  auto rhs = make_random_wrapped_column<TypeRhs>(100);
  auto out = cudf::experimental::binary_operation(lhs,
                                                  rhs,
                                                  cudf::experimental::binary_operator::MOD,
                                                  data_type(experimental::type_to_id<TypeOut>()));

  ASSERT_BINOP<TypeOut, TypeLhs, TypeRhs>(*out, lhs, rhs, MOD());
}

TEST_F(BinaryOperationIntegrationTest, Mod_Vector_Vector_FP32)
{
  using TypeOut = float;
  using TypeLhs = float;
  using TypeRhs = float;

  using MOD = cudf::library::operation::Mod<TypeOut, TypeLhs, TypeRhs>;

  auto lhs = make_random_wrapped_column<TypeLhs>(100);
  auto rhs = make_random_wrapped_column<TypeRhs>(100);
  auto out = cudf::experimental::binary_operation(lhs,
                                                  rhs,
                                                  cudf::experimental::binary_operator::MOD,
                                                  data_type(experimental::type_to_id<TypeOut>()));

  ASSERT_BINOP<TypeOut, TypeLhs, TypeRhs>(*out, lhs, rhs, MOD());
}

TEST_F(BinaryOperationIntegrationTest, Mod_Vector_Vector_SI64_FP32_FP32)
{
  using TypeOut = int64_t;
  using TypeLhs = float;
  using TypeRhs = float;

  using MOD = cudf::library::operation::Mod<TypeOut, TypeLhs, TypeRhs>;

  auto lhs = make_random_wrapped_column<TypeLhs>(100);
  auto rhs = make_random_wrapped_column<TypeRhs>(100);
  auto out = cudf::experimental::binary_operation(lhs,
                                                  rhs,
                                                  cudf::experimental::binary_operator::MOD,
                                                  data_type(experimental::type_to_id<TypeOut>()));

  ASSERT_BINOP<TypeOut, TypeLhs, TypeRhs>(*out, lhs, rhs, MOD());
}

TEST_F(BinaryOperationIntegrationTest, Mod_Vector_Vector_FP64)
{
  using TypeOut = double;
  using TypeLhs = double;
  using TypeRhs = double;

  using MOD = cudf::library::operation::Mod<TypeOut, TypeLhs, TypeRhs>;

  auto lhs = make_random_wrapped_column<TypeLhs>(100);
  auto rhs = make_random_wrapped_column<TypeRhs>(100);
  auto out = cudf::experimental::binary_operation(lhs,
                                                  rhs,
                                                  cudf::experimental::binary_operator::MOD,
                                                  data_type(experimental::type_to_id<TypeOut>()));

  ASSERT_BINOP<TypeOut, TypeLhs, TypeRhs>(*out, lhs, rhs, MOD());
}

TEST_F(BinaryOperationIntegrationTest, Pow_Vector_Vector_SI64)
{
  using TypeOut = int64_t;
  using TypeLhs = int64_t;
  using TypeRhs = int64_t;

  using POW = cudf::library::operation::Pow<TypeOut, TypeLhs, TypeRhs>;

  auto lhs = make_random_wrapped_column<TypeLhs>(100);
  auto rhs = make_random_wrapped_column<TypeRhs>(100);
  auto out = cudf::experimental::binary_operation(lhs,
                                                  rhs,
                                                  cudf::experimental::binary_operator::POW,
                                                  data_type(experimental::type_to_id<TypeOut>()));

  ASSERT_BINOP<TypeOut, TypeLhs, TypeRhs>(*out, lhs, rhs, POW());
}

TEST_F(BinaryOperationIntegrationTest, And_Vector_Vector_SI16_SI64_SI32)
{
  using TypeOut = int16_t;
  using TypeLhs = int64_t;
  using TypeRhs = int32_t;

  using AND = cudf::library::operation::BitwiseAnd<TypeOut, TypeLhs, TypeRhs>;

  auto lhs = make_random_wrapped_column<TypeLhs>(100);
  auto rhs = make_random_wrapped_column<TypeRhs>(100);
  auto out = cudf::experimental::binary_operation(lhs,
                                                  rhs,
                                                  cudf::experimental::binary_operator::BITWISE_AND,
                                                  data_type(experimental::type_to_id<TypeOut>()));

  ASSERT_BINOP<TypeOut, TypeLhs, TypeRhs>(*out, lhs, rhs, AND());
}

TEST_F(BinaryOperationIntegrationTest, Or_Vector_Vector_SI64_SI16_SI32)
{
  using TypeOut = int64_t;
  using TypeLhs = int16_t;
  using TypeRhs = int32_t;

  using OR = cudf::library::operation::BitwiseOr<TypeOut, TypeLhs, TypeRhs>;

  auto lhs = make_random_wrapped_column<TypeLhs>(100);
  auto rhs = make_random_wrapped_column<TypeRhs>(100);
  auto out = cudf::experimental::binary_operation(lhs,
                                                  rhs,
                                                  cudf::experimental::binary_operator::BITWISE_OR,
                                                  data_type(experimental::type_to_id<TypeOut>()));

  ASSERT_BINOP<TypeOut, TypeLhs, TypeRhs>(*out, lhs, rhs, OR());
}

TEST_F(BinaryOperationIntegrationTest, Xor_Vector_Vector_SI32_SI16_SI64)
{
  using TypeOut = int32_t;
  using TypeLhs = int16_t;
  using TypeRhs = int64_t;

  using XOR = cudf::library::operation::BitwiseXor<TypeOut, TypeLhs, TypeRhs>;

  auto lhs = make_random_wrapped_column<TypeLhs>(100);
  auto rhs = make_random_wrapped_column<TypeRhs>(100);
  auto out = cudf::experimental::binary_operation(lhs,
                                                  rhs,
                                                  cudf::experimental::binary_operator::BITWISE_XOR,
                                                  data_type(experimental::type_to_id<TypeOut>()));

  ASSERT_BINOP<TypeOut, TypeLhs, TypeRhs>(*out, lhs, rhs, XOR());
}

TEST_F(BinaryOperationIntegrationTest, Logical_And_Vector_Vector_SI16_FP64_SI8)
{
  using TypeOut = int16_t;
  using TypeLhs = double;
  using TypeRhs = int8_t;

  using AND = cudf::library::operation::LogicalAnd<TypeOut, TypeLhs, TypeRhs>;

  auto lhs = make_random_wrapped_column<TypeLhs>(100);
  auto rhs = make_random_wrapped_column<TypeRhs>(100);
  auto out = cudf::experimental::binary_operation(lhs,
                                                  rhs,
                                                  cudf::experimental::binary_operator::LOGICAL_AND,
                                                  data_type(experimental::type_to_id<TypeOut>()));

  ASSERT_BINOP<TypeOut, TypeLhs, TypeRhs>(*out, lhs, rhs, AND());
}

TEST_F(BinaryOperationIntegrationTest, Logical_Or_Vector_Vector_B8_SI16_SI64)
{
  using TypeOut = bool;
  using TypeLhs = int16_t;
  using TypeRhs = int64_t;

  using OR = cudf::library::operation::LogicalOr<TypeOut, TypeLhs, TypeRhs>;

  auto lhs = make_random_wrapped_column<TypeLhs>(100);
  auto rhs = make_random_wrapped_column<TypeRhs>(100);
  auto out = cudf::experimental::binary_operation(lhs,
                                                  rhs,
                                                  cudf::experimental::binary_operator::LOGICAL_OR,
                                                  data_type(experimental::type_to_id<TypeOut>()));

  ASSERT_BINOP<TypeOut, TypeLhs, TypeRhs>(*out, lhs, rhs, OR());
}

TEST_F(BinaryOperationIntegrationTest, Less_Scalar_Vector_B8_TSS_TSS)
{
  using TypeOut = bool;
  using TypeLhs = cudf::timestamp_s;
  using TypeRhs = cudf::timestamp_s;

  using LESS = cudf::library::operation::Less<TypeOut, TypeLhs, TypeRhs>;

  auto lhs = make_random_wrapped_scalar<TypeLhs>();
  auto rhs = make_random_wrapped_column<TypeRhs>(10);
  auto out = cudf::experimental::binary_operation(lhs,
                                                  rhs,
                                                  cudf::experimental::binary_operator::LESS,
                                                  data_type(experimental::type_to_id<TypeOut>()));

  ASSERT_BINOP<TypeOut, TypeLhs, TypeRhs>(*out, lhs, rhs, LESS());
}

TEST_F(BinaryOperationIntegrationTest, Greater_Scalar_Vector_B8_TSMS_TSS)
{
  using TypeOut = bool;
  using TypeLhs = cudf::timestamp_ms;
  using TypeRhs = cudf::timestamp_s;

  using GREATER = cudf::library::operation::Greater<TypeOut, TypeLhs, TypeRhs>;

  auto lhs = make_random_wrapped_scalar<TypeLhs>();
  auto rhs = make_random_wrapped_column<TypeRhs>(100);
  auto out = cudf::experimental::binary_operation(lhs,
                                                  rhs,
                                                  cudf::experimental::binary_operator::GREATER,
                                                  data_type(experimental::type_to_id<TypeOut>()));

  ASSERT_BINOP<TypeOut, TypeLhs, TypeRhs>(*out, lhs, rhs, GREATER());
}

TEST_F(BinaryOperationIntegrationTest, Less_Vector_Vector_B8_TSS_TSS)
{
  using TypeOut = bool;
  using TypeLhs = cudf::timestamp_s;
  using TypeRhs = cudf::timestamp_s;

  using LESS = cudf::library::operation::Less<TypeOut, TypeLhs, TypeRhs>;

  auto lhs = make_random_wrapped_column<TypeLhs>(10);
  auto rhs = make_random_wrapped_column<TypeRhs>(10);
  auto out = cudf::experimental::binary_operation(lhs,
                                                  rhs,
                                                  cudf::experimental::binary_operator::LESS,
                                                  data_type(experimental::type_to_id<TypeOut>()));

  ASSERT_BINOP<TypeOut, TypeLhs, TypeRhs>(*out, lhs, rhs, LESS());
}

TEST_F(BinaryOperationIntegrationTest, Greater_Vector_Vector_B8_TSMS_TSS)
{
  using TypeOut = bool;
  using TypeLhs = cudf::timestamp_ms;
  using TypeRhs = cudf::timestamp_s;

  using GREATER = cudf::library::operation::Greater<TypeOut, TypeLhs, TypeRhs>;

  cudf::test::UniformRandomGenerator<long> rand_gen(1, 10);
  auto itr = cudf::test::make_counting_transform_iterator(
    0, [&rand_gen](auto row) { return rand_gen.generate() * 1000; });

  auto lhs = cudf::test::fixed_width_column_wrapper<TypeLhs>(itr, itr + 100, make_validity_iter());

  auto rhs = make_random_wrapped_column<TypeRhs>(100);
  auto out = cudf::experimental::binary_operation(lhs,
                                                  rhs,
                                                  cudf::experimental::binary_operator::GREATER,
                                                  data_type(experimental::type_to_id<TypeOut>()));

  ASSERT_BINOP<TypeOut, TypeLhs, TypeRhs>(*out, lhs, rhs, GREATER());
}

TEST_F(BinaryOperationIntegrationTest, Less_Scalar_Vector_B8_STR_STR)
{
  using TypeOut = bool;
  using TypeLhs = std::string;
  using TypeRhs = std::string;

  using LESS = cudf::library::operation::Less<TypeOut, TypeLhs, TypeRhs>;

  auto lhs = cudf::string_scalar("eee");
  auto rhs = cudf::test::strings_column_wrapper({"ééé", "bbb", "aa", "", "<null>", "bb", "eee"});
  auto out = cudf::experimental::binary_operation(lhs,
                                                  rhs,
                                                  cudf::experimental::binary_operator::LESS,
                                                  data_type(experimental::type_to_id<TypeOut>()));

  ASSERT_BINOP<TypeOut, TypeLhs, TypeRhs>(*out, lhs, rhs, LESS());
}

TEST_F(BinaryOperationIntegrationTest, Less_Vector_Scalar_B8_STR_STR)
{
  using TypeOut = bool;
  using TypeLhs = std::string;
  using TypeRhs = std::string;

  using LESS = cudf::library::operation::Less<TypeOut, TypeLhs, TypeRhs>;

  auto lhs = cudf::test::strings_column_wrapper({"ééé", "bbb", "aa", "", "<null>", "bb", "eee"});
  auto rhs = cudf::string_scalar("eee");
  auto out = cudf::experimental::binary_operation(lhs,
                                                  rhs,
                                                  cudf::experimental::binary_operator::LESS,
                                                  data_type(experimental::type_to_id<TypeOut>()));

  ASSERT_BINOP<TypeOut, TypeLhs, TypeRhs>(*out, lhs, rhs, LESS());
}

TEST_F(BinaryOperationIntegrationTest, Less_Vector_Vector_B8_STR_STR)
{
  using TypeOut = bool;
  using TypeLhs = std::string;
  using TypeRhs = std::string;

  using LESS = cudf::library::operation::Less<TypeOut, TypeLhs, TypeRhs>;

  auto lhs = cudf::test::strings_column_wrapper({"eee", "bb", "<null>", "", "aa", "bbb", "ééé"});
  auto rhs = cudf::test::strings_column_wrapper({"ééé", "bbb", "aa", "", "<null>", "bb", "eee"});
  auto out = cudf::experimental::binary_operation(lhs,
                                                  rhs,
                                                  cudf::experimental::binary_operator::LESS,
                                                  data_type(experimental::type_to_id<TypeOut>()));

  ASSERT_BINOP<TypeOut, TypeLhs, TypeRhs>(*out, lhs, rhs, LESS());
}

TEST_F(BinaryOperationIntegrationTest, Greater_Vector_Vector_B8_STR_STR)
{
  using TypeOut = bool;
  using TypeLhs = std::string;
  using TypeRhs = std::string;

  using GREATER = cudf::library::operation::Greater<TypeOut, TypeLhs, TypeRhs>;

  auto lhs = cudf::test::strings_column_wrapper({"eee", "bb", "<null>", "", "aa", "bbb", "ééé"});
  auto rhs = cudf::test::strings_column_wrapper({"ééé", "bbb", "aa", "", "<null>", "bb", "eee"});
  auto out = cudf::experimental::binary_operation(lhs,
                                                  rhs,
                                                  cudf::experimental::binary_operator::GREATER,
                                                  data_type(experimental::type_to_id<TypeOut>()));

  ASSERT_BINOP<TypeOut, TypeLhs, TypeRhs>(*out, lhs, rhs, GREATER());
}

TEST_F(BinaryOperationIntegrationTest, Equal_Vector_Vector_B8_STR_STR)
{
  using TypeOut = bool;
  using TypeLhs = std::string;
  using TypeRhs = std::string;

  using EQUAL = cudf::library::operation::Equal<TypeOut, TypeLhs, TypeRhs>;

  auto lhs = cudf::test::strings_column_wrapper({"eee", "bb", "<null>", "", "aa", "bbb", "ééé"});
  auto rhs = cudf::test::strings_column_wrapper({"ééé", "bbb", "aa", "", "<null>", "bb", "eee"});
  auto out = cudf::experimental::binary_operation(lhs,
                                                  rhs,
                                                  cudf::experimental::binary_operator::EQUAL,
                                                  data_type(experimental::type_to_id<TypeOut>()));

  ASSERT_BINOP<TypeOut, TypeLhs, TypeRhs>(*out, lhs, rhs, EQUAL());
}

TEST_F(BinaryOperationIntegrationTest, Equal_Vector_Scalar_B8_STR_STR)
{
  using TypeOut = bool;
  using TypeLhs = std::string;
  using TypeRhs = std::string;

  using EQUAL = cudf::library::operation::Equal<TypeOut, TypeLhs, TypeRhs>;

  auto rhs = cudf::test::strings_column_wrapper({"eee", "bb", "<null>", "", "aa", "bbb", "ééé"});
  auto lhs = cudf::string_scalar("");
  auto out = cudf::experimental::binary_operation(lhs,
                                                  rhs,
                                                  cudf::experimental::binary_operator::EQUAL,
                                                  data_type(experimental::type_to_id<TypeOut>()));

  ASSERT_BINOP<TypeOut, TypeLhs, TypeRhs>(*out, lhs, rhs, EQUAL());
}

TEST_F(BinaryOperationIntegrationTest, LessEqual_Vector_Vector_B8_STR_STR)
{
  using TypeOut = bool;
  using TypeLhs = std::string;
  using TypeRhs = std::string;

  using LESS_EQUAL = cudf::library::operation::LessEqual<TypeOut, TypeLhs, TypeRhs>;

  auto lhs = cudf::test::strings_column_wrapper({"eee", "bb", "<null>", "", "aa", "bbb", "ééé"});
  auto rhs = cudf::test::strings_column_wrapper({"ééé", "bbb", "aa", "", "<null>", "bb", "eee"});
  auto out = cudf::experimental::binary_operation(lhs,
                                                  rhs,
                                                  cudf::experimental::binary_operator::LESS_EQUAL,
                                                  data_type(experimental::type_to_id<TypeOut>()));

  ASSERT_BINOP<TypeOut, TypeLhs, TypeRhs>(*out, lhs, rhs, LESS_EQUAL());
}

TEST_F(BinaryOperationIntegrationTest, GreaterEqual_Vector_Vector_B8_STR_STR)
{
  using TypeOut = bool;
  using TypeLhs = std::string;
  using TypeRhs = std::string;

  using GREATER_EQUAL = cudf::library::operation::GreaterEqual<TypeOut, TypeLhs, TypeRhs>;

  auto lhs = cudf::test::strings_column_wrapper({"eee", "bb", "<null>", "", "aa", "bbb", "ééé"});
  auto rhs = cudf::test::strings_column_wrapper({"ééé", "bbb", "aa", "", "<null>", "bb", "eee"});
  auto out =
    cudf::experimental::binary_operation(lhs,
                                         rhs,
                                         cudf::experimental::binary_operator::GREATER_EQUAL,
                                         data_type(experimental::type_to_id<TypeOut>()));

  ASSERT_BINOP<TypeOut, TypeLhs, TypeRhs>(*out, lhs, rhs, GREATER_EQUAL());
}

TEST_F(BinaryOperationIntegrationTest, ShiftLeft_Vector_Vector_SI32)
{
  using TypeOut = int;
  using TypeLhs = int;
  using TypeRhs = int;

  using SHIFT_LEFT = cudf::library::operation::ShiftLeft<TypeOut, TypeLhs, TypeRhs>;

  auto lhs = make_random_wrapped_column<TypeLhs>(100);
  // this generates values in the range 1-10 which should be reasonable for the shift
  auto rhs = make_random_wrapped_column<TypeRhs>(100);
  auto out = cudf::experimental::binary_operation(lhs,
                                                  rhs,
                                                  cudf::experimental::binary_operator::SHIFT_LEFT,
                                                  data_type(experimental::type_to_id<TypeOut>()));

  ASSERT_BINOP<TypeOut, TypeLhs, TypeRhs>(*out, lhs, rhs, SHIFT_LEFT());
}

TEST_F(BinaryOperationIntegrationTest, ShiftLeft_Vector_Vector_SI32_SI16_SI64)
{
  using TypeOut = int;
  using TypeLhs = int16_t;
  using TypeRhs = int64_t;

  using SHIFT_LEFT = cudf::library::operation::ShiftLeft<TypeOut, TypeLhs, TypeRhs>;

  auto lhs = make_random_wrapped_column<TypeLhs>(100);
  // this generates values in the range 1-10 which should be reasonable for the shift
  auto rhs = make_random_wrapped_column<TypeRhs>(100);
  auto out = cudf::experimental::binary_operation(lhs,
                                                  rhs,
                                                  cudf::experimental::binary_operator::SHIFT_LEFT,
                                                  data_type(experimental::type_to_id<TypeOut>()));

  ASSERT_BINOP<TypeOut, TypeLhs, TypeRhs>(*out, lhs, rhs, SHIFT_LEFT());
}

TEST_F(BinaryOperationIntegrationTest, ShiftLeft_Scalar_Vector_SI32)
{
  using TypeOut = int;
  using TypeLhs = int;
  using TypeRhs = int;

  using SHIFT_LEFT = cudf::library::operation::ShiftLeft<TypeOut, TypeLhs, TypeRhs>;

  auto lhs = make_random_wrapped_scalar<TypeLhs>();
  // this generates values in the range 1-10 which should be reasonable for the shift
  auto rhs = make_random_wrapped_column<TypeRhs>(100);
  auto out = cudf::experimental::binary_operation(lhs,
                                                  rhs,
                                                  cudf::experimental::binary_operator::SHIFT_LEFT,
                                                  data_type(experimental::type_to_id<TypeOut>()));

  ASSERT_BINOP<TypeOut, TypeLhs, TypeRhs>(*out, lhs, rhs, SHIFT_LEFT());
}

TEST_F(BinaryOperationIntegrationTest, ShiftLeft_Vector_Scalar_SI32)
{
  using TypeOut = int;
  using TypeLhs = int;
  using TypeRhs = int;

  using SHIFT_LEFT = cudf::library::operation::ShiftLeft<TypeOut, TypeLhs, TypeRhs>;

  auto lhs = make_random_wrapped_column<TypeLhs>(100);
  // this generates values in the range 1-10 which should be reasonable for the shift
  auto rhs = make_random_wrapped_scalar<TypeRhs>();
  auto out = cudf::experimental::binary_operation(lhs,
                                                  rhs,
                                                  cudf::experimental::binary_operator::SHIFT_LEFT,
                                                  data_type(experimental::type_to_id<TypeOut>()));

  ASSERT_BINOP<TypeOut, TypeLhs, TypeRhs>(*out, lhs, rhs, SHIFT_LEFT());
}

TEST_F(BinaryOperationIntegrationTest, ShiftRight_Vector_Vector_SI32)
{
  using TypeOut = int;
  using TypeLhs = int;
  using TypeRhs = int;

  using SHIFT_RIGHT = cudf::library::operation::ShiftRight<TypeOut, TypeLhs, TypeRhs>;

  auto lhs = make_random_wrapped_column<TypeLhs>(100);
  // this generates values in the range 1-10 which should be reasonable for the shift
  auto rhs = make_random_wrapped_column<TypeRhs>(100);
  auto out = cudf::experimental::binary_operation(lhs,
                                                  rhs,
                                                  cudf::experimental::binary_operator::SHIFT_RIGHT,
                                                  data_type(experimental::type_to_id<TypeOut>()));

  ASSERT_BINOP<TypeOut, TypeLhs, TypeRhs>(*out, lhs, rhs, SHIFT_RIGHT());
}

TEST_F(BinaryOperationIntegrationTest, ShiftRight_Vector_Vector_SI32_SI16_SI64)
{
  using TypeOut = int;
  using TypeLhs = int16_t;
  using TypeRhs = int64_t;

  using SHIFT_RIGHT = cudf::library::operation::ShiftRight<TypeOut, TypeLhs, TypeRhs>;

  auto lhs = make_random_wrapped_column<TypeLhs>(100);
  // this generates values in the range 1-10 which should be reasonable for the shift
  auto rhs = make_random_wrapped_column<TypeRhs>(100);
  auto out = cudf::experimental::binary_operation(lhs,
                                                  rhs,
                                                  cudf::experimental::binary_operator::SHIFT_RIGHT,
                                                  data_type(experimental::type_to_id<TypeOut>()));

  ASSERT_BINOP<TypeOut, TypeLhs, TypeRhs>(*out, lhs, rhs, SHIFT_RIGHT());
}

TEST_F(BinaryOperationIntegrationTest, ShiftRight_Scalar_Vector_SI32)
{
  using TypeOut = int;
  using TypeLhs = int;
  using TypeRhs = int;

  using SHIFT_RIGHT = cudf::library::operation::ShiftRight<TypeOut, TypeLhs, TypeRhs>;

  auto lhs = make_random_wrapped_scalar<TypeLhs>();
  // this generates values in the range 1-10 which should be reasonable for the shift
  auto rhs = make_random_wrapped_column<TypeRhs>(100);
  auto out = cudf::experimental::binary_operation(lhs,
                                                  rhs,
                                                  cudf::experimental::binary_operator::SHIFT_RIGHT,
                                                  data_type(experimental::type_to_id<TypeOut>()));

  ASSERT_BINOP<TypeOut, TypeLhs, TypeRhs>(*out, lhs, rhs, SHIFT_RIGHT());
}

TEST_F(BinaryOperationIntegrationTest, ShiftRight_Vector_Scalar_SI32)
{
  using TypeOut = int;
  using TypeLhs = int;
  using TypeRhs = int;

  using SHIFT_RIGHT = cudf::library::operation::ShiftRight<TypeOut, TypeLhs, TypeRhs>;

  auto lhs = make_random_wrapped_column<TypeLhs>(100);
  // this generates values in the range 1-10 which should be reasonable for the shift
  auto rhs = make_random_wrapped_scalar<TypeRhs>();
  auto out = cudf::experimental::binary_operation(lhs,
                                                  rhs,
                                                  cudf::experimental::binary_operator::SHIFT_RIGHT,
                                                  data_type(experimental::type_to_id<TypeOut>()));

  ASSERT_BINOP<TypeOut, TypeLhs, TypeRhs>(*out, lhs, rhs, SHIFT_RIGHT());
}

TEST_F(BinaryOperationIntegrationTest, ShiftRightUnsigned_Vector_Vector_SI32)
{
  using TypeOut = int;
  using TypeLhs = int;
  using TypeRhs = int;

  using SHIFT_RIGHT_UNSIGNED =
    cudf::library::operation::ShiftRightUnsigned<TypeOut, TypeLhs, TypeRhs>;

  int num_els = 4;

  TypeLhs lhs[] = {-8, 78, -93, 0, -INT_MAX};
  cudf::test::fixed_width_column_wrapper<TypeLhs> lhs_w(lhs, lhs + num_els);

  TypeRhs shift[] = {1, 1, 3, 2, 16};
  cudf::test::fixed_width_column_wrapper<TypeRhs> shift_w(shift, shift + num_els);

  TypeOut expected[] = {2147483644, 39, 536870900, 0, 32768};
  cudf::test::fixed_width_column_wrapper<TypeOut> expected_w(expected, expected + num_els);

  auto out =
    cudf::experimental::binary_operation(lhs_w,
                                         shift_w,
                                         cudf::experimental::binary_operator::SHIFT_RIGHT_UNSIGNED,
                                         data_type(experimental::type_to_id<TypeOut>()));

  cudf::test::expect_columns_equal(*out, expected_w);
}

TEST_F(BinaryOperationIntegrationTest, ShiftRightUnsigned_Vector_Vector_SI32_SI16_SI64)
{
  using TypeOut = int;
  using TypeLhs = int16_t;
  using TypeRhs = int64_t;

  using SHIFT_RIGHT_UNSIGNED =
    cudf::library::operation::ShiftRightUnsigned<TypeOut, TypeLhs, TypeRhs>;

  auto lhs = make_random_wrapped_column<TypeLhs>(100);
  // this generates values in the range 1-10 which should be reasonable for the shift
  auto rhs = make_random_wrapped_column<TypeRhs>(100);
  auto out =
    cudf::experimental::binary_operation(lhs,
                                         rhs,
                                         cudf::experimental::binary_operator::SHIFT_RIGHT_UNSIGNED,
                                         data_type(experimental::type_to_id<TypeOut>()));

  ASSERT_BINOP<TypeOut, TypeLhs, TypeRhs>(*out, lhs, rhs, SHIFT_RIGHT_UNSIGNED());
}

TEST_F(BinaryOperationIntegrationTest, ShiftRightUnsigned_Scalar_Vector_SI32)
{
  using TypeOut = int;
  using TypeLhs = int;
  using TypeRhs = int;

  using SHIFT_RIGHT_UNSIGNED =
    cudf::library::operation::ShiftRightUnsigned<TypeOut, TypeLhs, TypeRhs>;

  auto lhs = make_random_wrapped_scalar<TypeLhs>();
  // this generates values in the range 1-10 which should be reasonable for the shift
  auto rhs = make_random_wrapped_column<TypeRhs>(100);
  auto out =
    cudf::experimental::binary_operation(lhs,
                                         rhs,
                                         cudf::experimental::binary_operator::SHIFT_RIGHT_UNSIGNED,
                                         data_type(experimental::type_to_id<TypeOut>()));

  ASSERT_BINOP<TypeOut, TypeLhs, TypeRhs>(*out, lhs, rhs, SHIFT_RIGHT_UNSIGNED());
}

TEST_F(BinaryOperationIntegrationTest, ShiftRightUnsigned_Vector_Scalar_SI32)
{
  using TypeOut = int;
  using TypeLhs = int;
  using TypeRhs = int;

  using SHIFT_RIGHT_UNSIGNED =
    cudf::library::operation::ShiftRightUnsigned<TypeOut, TypeLhs, TypeRhs>;

  auto lhs = make_random_wrapped_column<TypeLhs>(100);
  // this generates values in the range 1-10 which should be reasonable for the shift
  auto rhs = make_random_wrapped_scalar<TypeRhs>();
  auto out =
    cudf::experimental::binary_operation(lhs,
                                         rhs,
                                         cudf::experimental::binary_operator::SHIFT_RIGHT_UNSIGNED,
                                         data_type(experimental::type_to_id<TypeOut>()));

  ASSERT_BINOP<TypeOut, TypeLhs, TypeRhs>(*out, lhs, rhs, SHIFT_RIGHT_UNSIGNED());
}

TEST_F(BinaryOperationIntegrationTest, LogBase_Vector_Scalar_SI32_SI32_float)
{
  using TypeOut = int;      // Cast the result value to int for easy comparison
  using TypeLhs = int32_t;  // All input types get converted into doubles
  using TypeRhs = float;

  using LOG_BASE = cudf::library::operation::LogBase<TypeOut, TypeLhs, TypeRhs>;

  // Make sure there are no zeros. The log value is purposefully cast to int for easy comparison
  auto elements = make_counting_transform_iterator(1, [](auto i) { return i + 10; });
  fixed_width_column_wrapper<TypeLhs> lhs(elements, elements + 100);
  // Find log to the base 10
  auto rhs = numeric_scalar<TypeRhs>(10);
  auto out = cudf::experimental::binary_operation(lhs,
                                                  rhs,
                                                  cudf::experimental::binary_operator::LOG_BASE,
                                                  data_type(experimental::type_to_id<TypeOut>()));

  ASSERT_BINOP<TypeOut, TypeLhs, TypeRhs>(*out, lhs, rhs, LOG_BASE());
}

TEST_F(BinaryOperationIntegrationTest, LogBase_Scalar_Vector_float_SI32)
{
  using TypeOut = float;
  using TypeLhs = int;
  using TypeRhs = int;  // Integral types promoted to double

  using LOG_BASE = cudf::library::operation::LogBase<TypeOut, TypeLhs, TypeRhs>;

  // Make sure there are no zeros
  auto elements = make_counting_transform_iterator(1, [](auto i) { return i + 30; });
  fixed_width_column_wrapper<TypeRhs> rhs(elements, elements + 100);
  // Find log to the base 2
  auto lhs = numeric_scalar<TypeLhs>(2);
  auto out = cudf::experimental::binary_operation(lhs,
                                                  rhs,
                                                  cudf::experimental::binary_operator::LOG_BASE,
                                                  data_type(experimental::type_to_id<TypeOut>()));

  ASSERT_BINOP<TypeOut, TypeLhs, TypeRhs>(*out, lhs, rhs, LOG_BASE());
}

TEST_F(BinaryOperationIntegrationTest, LogBase_Vector_Vector_double_SI64_SI32)
{
  using TypeOut = double;
  using TypeLhs = int64_t;
  using TypeRhs = int32_t;  // Integral types promoted to double

  using LOG_BASE = cudf::library::operation::LogBase<TypeOut, TypeLhs, TypeRhs>;

  // Make sure there are no zeros
  auto elements = make_counting_transform_iterator(1, [](auto i) { return std::pow(2, i); });
  fixed_width_column_wrapper<TypeLhs> lhs(elements, elements + 50);

  // Find log to the base 7
  auto rhs_elements = make_counting_transform_iterator(0, [](auto) { return 7; });
  fixed_width_column_wrapper<TypeRhs> rhs(rhs_elements, rhs_elements + 50);
  auto out = cudf::experimental::binary_operation(lhs,
                                                  rhs,
                                                  cudf::experimental::binary_operator::LOG_BASE,
                                                  data_type(experimental::type_to_id<TypeOut>()));

  ASSERT_BINOP<TypeOut, TypeLhs, TypeRhs>(*out, lhs, rhs, LOG_BASE());
}

<<<<<<< HEAD
TEST_F(BinaryOperationIntegrationTest, NullAwareEqual_Vector_Scalar_B8_SI32_SI32)
{
  using TypeOut = bool;
  using TypeLhs = int32_t;
  using TypeRhs = int32_t;

  auto int_col =
    fixed_width_column_wrapper<TypeLhs>{{999, -37, 0, INT32_MAX}, {true, true, true, false}};
  auto int_scalar = cudf::experimental::scalar_type_t<TypeRhs>(999);

  auto op_col =
    cudf::experimental::binary_operation(int_col,
                                         int_scalar,
                                         cudf::experimental::binary_operator::NULL_EQUALS,
                                         data_type(experimental::type_to_id<TypeOut>()));

  // Every row has a value
  expect_columns_equal(
    *op_col,
    fixed_width_column_wrapper<bool>{{true, false, false, false}, {true, true, true, true}},
    true);
}

TEST_F(BinaryOperationIntegrationTest, NullAwareEqual_Vector_ScalarInvalid_B8_SI32_SI32)
{
  using TypeOut = bool;
  using TypeLhs = int32_t;
  using TypeRhs = int32_t;

  auto int_col    = fixed_width_column_wrapper<TypeLhs>{{-INT32_MAX, -37, 0, 499, 44, INT32_MAX},
                                                     {false, true, false, true, true, false}};
  auto int_scalar = cudf::experimental::scalar_type_t<TypeRhs>(999);
  int_scalar.set_valid(false);

  auto op_col =
    cudf::experimental::binary_operation(int_col,
                                         int_scalar,
                                         cudf::experimental::binary_operator::NULL_EQUALS,
                                         data_type(experimental::type_to_id<TypeOut>()));

  // Every row has a value
  expect_columns_equal(*op_col,
                       fixed_width_column_wrapper<bool>{
                         {true, false, true, false, false, true},
                         {true, true, true, true, true, true},
                       },
                       true);
}

TEST_F(BinaryOperationIntegrationTest, NullAwareEqual_Scalar_Vector_B8_tsD_tsD)
{
  using TypeOut = bool;
  using TypeLhs = cudf::timestamp_D;
  using TypeRhs = cudf::timestamp_D;

  auto ts_col = fixed_width_column_wrapper<cudf::timestamp_D>{
    {
      999,    // Random nullable field
      0,      // This is the UNIX epoch - 1970-01-01
      44376,  // 2091-07-01 00:00:00 GMT
      47695,  // 2100-08-02 00:00:00 GMT
      3,      // Random nullable field
      66068,  // 2150-11-21 00:00:00 GMT
      22270,  // 2030-12-22 00:00:00 GMT
      111,    // Random nullable field
    },
    {false, true, true, true, false, true, true, false},
  };
  auto ts_scalar = cudf::experimental::scalar_type_t<TypeRhs>(44376);

  auto op_col =
    cudf::experimental::binary_operation(ts_scalar,
                                         ts_col,
                                         cudf::experimental::binary_operator::NULL_EQUALS,
                                         data_type(experimental::type_to_id<TypeOut>()));

  // Every row has a value
  expect_columns_equal(*op_col,
                       fixed_width_column_wrapper<bool>{
                         {false, false, true, false, false, false, false, false},
                         {true, true, true, true, true, true, true, true},
                       },
                       true);
}

TEST_F(BinaryOperationIntegrationTest, NullAwareEqual_Vector_Scalar_B8_string_string_EmptyString)
{
  using TypeOut = bool;
  using TypeLhs = std::string;
  using TypeRhs = std::string;

  auto str_col = cudf::test::strings_column_wrapper({"eee", "bb", "<null>", "", "aa", "bbb", "ééé"},
                                                    {true, false, true, true, true, false, true});
  // Empty string
  cudf::string_scalar str_scalar("");

  auto op_col =
    cudf::experimental::binary_operation(str_col,
                                         str_scalar,
                                         cudf::experimental::binary_operator::NULL_EQUALS,
                                         data_type(experimental::type_to_id<TypeOut>()));

  // Every row has a value
  expect_columns_equal(
    *op_col,
    fixed_width_column_wrapper<bool>{{false, false, false, true, false, false, false},
                                     {true, true, true, true, true, true, true}},
    true);
}

TEST_F(BinaryOperationIntegrationTest, NullAwareEqual_Scalar_Vector_B8_string_string_ValidString)
{
  using TypeOut = bool;
  using TypeLhs = std::string;
  using TypeRhs = std::string;

  auto str_col = cudf::test::strings_column_wrapper({"eee", "bb", "<null>", "", "aa", "bbb", "ééé"},
                                                    {true, false, true, true, true, false, true});
  // Match a valid string
  cudf::string_scalar str_scalar("<null>");

  auto op_col =
    cudf::experimental::binary_operation(str_scalar,
                                         str_col,
                                         cudf::experimental::binary_operator::NULL_EQUALS,
                                         data_type(experimental::type_to_id<TypeOut>()));

  // Every row has a value
  expect_columns_equal(
    *op_col,
    fixed_width_column_wrapper<bool>{{false, false, true, false, false, false, false},
                                     {true, true, true, true, true, true, true}},
    true);
}

TEST_F(BinaryOperationIntegrationTest, NullAwareEqual_Vector_Scalar_B8_string_string_NoMatch)
{
  using TypeOut = bool;
  using TypeLhs = std::string;
  using TypeRhs = std::string;

  // Try with non nullable input
  auto str_col =
    cudf::test::strings_column_wrapper({"eee", "bb", "<null>", "", "aa", "bbb", "ééé"});
  // Matching a string that isn't present
  cudf::string_scalar str_scalar("foo");

  auto op_col =
    cudf::experimental::binary_operation(str_col,
                                         str_scalar,
                                         cudf::experimental::binary_operator::NULL_EQUALS,
                                         data_type(experimental::type_to_id<TypeOut>()));

  // Every row has a value
  expect_columns_equal(
    *op_col,
    fixed_width_column_wrapper<bool>{{false, false, false, false, false, false, false},
                                     {true, true, true, true, true, true, true}},
    true);
}

TEST_F(BinaryOperationIntegrationTest, NullAwareEqual_Scalar_Vector_B8_string_string_NullNonNull)
{
  using TypeOut = bool;
  using TypeLhs = std::string;
  using TypeRhs = std::string;

  // Try with all invalid input
  auto str_col = cudf::test::strings_column_wrapper({"eee", "bb", "<null>", "", "aa", "bbb", "ééé"},
                                                    {true, true, true, true, true, true, true});
  // Matching a scalar that is invalid
  cudf::string_scalar str_scalar("foo");
  str_scalar.set_valid(false);

  auto op_col =
    cudf::experimental::binary_operation(str_scalar,
                                         str_col,
                                         cudf::experimental::binary_operator::NULL_EQUALS,
                                         data_type(experimental::type_to_id<TypeOut>()));

  // Every row has a value
  expect_columns_equal(
    *op_col,
    fixed_width_column_wrapper<bool>{{false, false, false, false, false, false, false},
                                     {true, true, true, true, true, true, true}},
    true);
}

TEST_F(BinaryOperationIntegrationTest, NullAwareEqual_Vector_Scalar_B8_string_string_NullNonNull)
{
  using TypeOut = bool;
  using TypeLhs = std::string;
  using TypeRhs = std::string;

  // Try with all invalid input
  auto str_col =
    cudf::test::strings_column_wrapper({"eee", "bb", "<null>", "", "aa", "bbb", "ééé"},
                                       {false, false, false, false, false, false, false});
  // Matching a scalar that is valid
  cudf::string_scalar str_scalar("foo");

  auto op_col =
    cudf::experimental::binary_operation(str_scalar,
                                         str_col,
                                         cudf::experimental::binary_operator::NULL_EQUALS,
                                         data_type(experimental::type_to_id<TypeOut>()));

  // Every row has a value
  expect_columns_equal(
    *op_col,
    fixed_width_column_wrapper<bool>{{false, false, false, false, false, false, false},
                                     {true, true, true, true, true, true, true}},
    true);
}

TEST_F(BinaryOperationIntegrationTest, NullAwareEqual_Scalar_Vector_B8_string_string_NullNull)
{
  using TypeOut = bool;
  using TypeLhs = std::string;
  using TypeRhs = std::string;

  // Try with all invalid input
  auto str_col =
    cudf::test::strings_column_wrapper({"eee", "bb", "<null>", "", "aa", "bbb", "ééé"},
                                       {false, false, false, false, false, false, false});
  // Matching a scalar that is invalid
  cudf::string_scalar str_scalar("foo");
  str_scalar.set_valid(false);

  auto op_col =
    cudf::experimental::binary_operation(str_scalar,
                                         str_col,
                                         cudf::experimental::binary_operator::NULL_EQUALS,
                                         data_type(experimental::type_to_id<TypeOut>()));

  // Every row has a value
  expect_columns_equal(*op_col,
                       fixed_width_column_wrapper<bool>{{true, true, true, true, true, true, true},
                                                        {true, true, true, true, true, true, true}},
                       true);
}

TEST_F(BinaryOperationIntegrationTest, NullAwareEqual_Scalar_Vector_B8_string_string_MatchInvalid)
{
  using TypeOut = bool;
  using TypeLhs = std::string;
  using TypeRhs = std::string;

  auto str_col = cudf::test::strings_column_wrapper({"eee", "bb", "<null>", "", "aa", "bbb", "ééé"},
                                                    {true, false, true, true, true, false, true});
  // Matching an invalid string
  cudf::string_scalar str_scalar("bb");

  auto op_col =
    cudf::experimental::binary_operation(str_scalar,
                                         str_col,
                                         cudf::experimental::binary_operator::NULL_EQUALS,
                                         data_type(experimental::type_to_id<TypeOut>()));

  // Every row has a value
  expect_columns_equal(
    *op_col,
    fixed_width_column_wrapper<bool>{{false, false, false, false, false, false, false},
                                     {true, true, true, true, true, true, true}},
    true);
}

TEST_F(BinaryOperationIntegrationTest, NullAwareEqual_Vector_InvalidScalar_B8_string_string)
{
  using TypeOut = bool;
  using TypeLhs = std::string;
  using TypeRhs = std::string;

  auto str_col = cudf::test::strings_column_wrapper({"eee", "bb", "<null>", "", "aa", "bbb", "ééé"},
                                                    {true, false, true, true, true, false, true});
  // Valid string invalidated
  cudf::string_scalar str_scalar("bb");
  str_scalar.set_valid(false);

  auto op_col =
    cudf::experimental::binary_operation(str_col,
                                         str_scalar,
                                         cudf::experimental::binary_operator::NULL_EQUALS,
                                         data_type(experimental::type_to_id<TypeOut>()));

  // Every row has a value
  expect_columns_equal(
    *op_col,
    fixed_width_column_wrapper<bool>{{false, true, false, false, false, true, false},
                                     {true, true, true, true, true, true, true}},
    true);
}

TEST_F(BinaryOperationIntegrationTest, NullAwareEqual_Vector_Vector_B8_tsD_tsD_NonNullable)
{
  using TypeOut = bool;
  using TypeLhs = cudf::timestamp_D;
  using TypeRhs = cudf::timestamp_D;

  auto lhs_col = fixed_width_column_wrapper<cudf::timestamp_D>{{
    0,      // This is the UNIX epoch - 1970-01-01
    44376,  // 2091-07-01 00:00:00 GMT
    47695,  // 2100-08-02 00:00:00 GMT
    66068,  // 2150-11-21 00:00:00 GMT
    22270,  // 2030-12-22 00:00:00 GMT
  }};
  ASSERT_EQ(column_view{lhs_col}.nullable(), false);
  auto rhs_col = fixed_width_column_wrapper<cudf::timestamp_D>{{
    0,      // This is the UNIX epoch - 1970-01-01
    44380,  // Mismatched
    47695,  // 2100-08-02 00:00:00 GMT
    66070,  // Mismatched
    22270,  // 2030-12-22 00:00:00 GMT
  }};

  auto op_col =
    cudf::experimental::binary_operation(lhs_col,
                                         rhs_col,
                                         cudf::experimental::binary_operator::NULL_EQUALS,
                                         data_type(experimental::type_to_id<TypeOut>()));

  // Every row has a value
  expect_columns_equal(*op_col,
                       fixed_width_column_wrapper<bool>{
                         {true, false, true, false, true},
                         {true, true, true, true, true},
                       },
                       true);
}

// Both vectors with mixed validity
TEST_F(BinaryOperationIntegrationTest, NullAwareEqual_Vector_Vector_B8_string_string_MixMix)
{
  using TypeOut = bool;
  using TypeLhs = std::string;
  using TypeRhs = std::string;

  auto lhs_col =
    cudf::test::strings_column_wrapper({"eee", "invalid", "<null>", "", "aa", "invalid", "ééé"},
                                       {true, false, true, true, true, false, true});
  auto rhs_col =
    cudf::test::strings_column_wrapper({"foo", "valid", "<null>", "", "invalid", "inv", "ééé"},
                                       {true, true, true, true, false, false, true});

  auto op_col =
    cudf::experimental::binary_operation(lhs_col,
                                         rhs_col,
                                         cudf::experimental::binary_operator::NULL_EQUALS,
                                         data_type(experimental::type_to_id<TypeOut>()));

  // Every row has a value
  expect_columns_equal(
    *op_col,
    fixed_width_column_wrapper<bool>{{false, false, true, true, false, true, true},
                                     {true, true, true, true, true, true, true}},
    true);
}

TEST_F(BinaryOperationIntegrationTest, NullAwareEqual_Vector_Vector_B8_string_string_MixValid)
{
  using TypeOut = bool;
  using TypeLhs = std::string;
  using TypeRhs = std::string;

  auto lhs_col =
    cudf::test::strings_column_wrapper({"eee", "invalid", "<null>", "", "aa", "invalid", "ééé"},
                                       {true, false, true, true, true, false, true});
  auto rhs_col =
    cudf::test::strings_column_wrapper({"eee", "invalid", "<null>", "", "aa", "invalid", "ééé"});

  auto op_col =
    cudf::experimental::binary_operation(lhs_col,
                                         rhs_col,
                                         cudf::experimental::binary_operator::NULL_EQUALS,
                                         data_type(experimental::type_to_id<TypeOut>()));

  // Every row has a value
  expect_columns_equal(
    *op_col,
    fixed_width_column_wrapper<bool>{{true, false, true, true, true, false, true},
                                     {true, true, true, true, true, true, true}},
    true);
}

TEST_F(BinaryOperationIntegrationTest, NullAwareEqual_Vector_Vector_B8_string_string_MixInvalid)
{
  using TypeOut = bool;
  using TypeLhs = std::string;
  using TypeRhs = std::string;

  auto lhs_col =
    cudf::test::strings_column_wrapper({"eee", "invalid", "<null>", "", "aa", "invalid", "ééé"},
                                       {true, false, true, true, true, false, true});
  auto rhs_col =
    cudf::test::strings_column_wrapper({"eee", "invalid", "<null>", "", "aa", "invalid", "ééé"},
                                       {false, false, false, false, false, false, false});

  auto op_col =
    cudf::experimental::binary_operation(lhs_col,
                                         rhs_col,
                                         cudf::experimental::binary_operator::NULL_EQUALS,
                                         data_type(experimental::type_to_id<TypeOut>()));

  // Every row has a value
  expect_columns_equal(
    *op_col,
    fixed_width_column_wrapper<bool>{{false, true, false, false, false, true, false},
                                     {true, true, true, true, true, true, true}},
    true);
}

TEST_F(BinaryOperationIntegrationTest, NullAwareEqual_Vector_Vector_B8_string_string_ValidValid)
{
  using TypeOut = bool;
  using TypeLhs = std::string;
  using TypeRhs = std::string;

  auto lhs_col =
    cudf::test::strings_column_wrapper({"eee", "invalid", "<null>", "", "aa", "invalid", "ééé"});
  auto rhs_col =
    cudf::test::strings_column_wrapper({"eee", "invalid", "<null>", "", "aa", "invalid", "ééé"});

  auto op_col =
    cudf::experimental::binary_operation(lhs_col,
                                         rhs_col,
                                         cudf::experimental::binary_operator::NULL_EQUALS,
                                         data_type(experimental::type_to_id<TypeOut>()));

  // Every row has a value
  expect_columns_equal(*op_col,
                       fixed_width_column_wrapper<bool>{{true, true, true, true, true, true, true},
                                                        {true, true, true, true, true, true, true}},
                       true);
}

TEST_F(BinaryOperationIntegrationTest, NullAwareEqual_Vector_Vector_B8_string_string_ValidInvalid)
{
  using TypeOut = bool;
  using TypeLhs = std::string;
  using TypeRhs = std::string;

  auto lhs_col =
    cudf::test::strings_column_wrapper({"eee", "invalid", "<null>", "", "aa", "invalid", "ééé"});
  auto rhs_col =
    cudf::test::strings_column_wrapper({"eee", "invalid", "<null>", "", "aa", "invalid", "ééé"},
                                       {false, false, false, false, false, false, false});

  auto op_col =
    cudf::experimental::binary_operation(lhs_col,
                                         rhs_col,
                                         cudf::experimental::binary_operator::NULL_EQUALS,
                                         data_type(experimental::type_to_id<TypeOut>()));

  // Every row has a value
  expect_columns_equal(
    *op_col,
    fixed_width_column_wrapper<bool>{{false, false, false, false, false, false, false},
                                     {true, true, true, true, true, true, true}},
    true);
}

TEST_F(BinaryOperationIntegrationTest, NullAwareEqual_Vector_Vector_B8_string_string_InvalidInvalid)
{
  using TypeOut = bool;
  using TypeLhs = std::string;
  using TypeRhs = std::string;

  auto lhs_col =
    cudf::test::strings_column_wrapper({"eee", "invalid", "<null>", "", "aa", "invalid", "ééé"},
                                       {false, false, false, false, false, false, false});
  auto rhs_col =
    cudf::test::strings_column_wrapper({"eee", "invalid", "<null>", "", "aa", "invalid", "ééé"},
                                       {false, false, false, false, false, false, false});

  auto op_col =
    cudf::experimental::binary_operation(lhs_col,
                                         rhs_col,
                                         cudf::experimental::binary_operator::NULL_EQUALS,
                                         data_type(experimental::type_to_id<TypeOut>()));

  // Every row has a value
  expect_columns_equal(*op_col,
                       fixed_width_column_wrapper<bool>{{true, true, true, true, true, true, true},
                                                        {true, true, true, true, true, true, true}},
                       true);
}

TEST_F(BinaryOperationIntegrationTest, NullAwareEqual_Vector_VectorAllInvalid_B8_SI32_SI32)
{
  using TypeOut = bool;
  using TypeLhs = int32_t;
  using TypeRhs = int32_t;

  auto lhs_col = fixed_width_column_wrapper<TypeLhs>{{-INT32_MAX, -37, 0, 499, 44, INT32_MAX},
                                                     {false, false, false, false, false, false}};
  auto rhs_col = fixed_width_column_wrapper<TypeLhs>{{-47, 37, 12, 99, 4, -INT32_MAX},
                                                     {false, false, false, false, false, false}};

  auto op_col =
    cudf::experimental::binary_operation(lhs_col,
                                         rhs_col,
                                         cudf::experimental::binary_operator::NULL_EQUALS,
                                         data_type(experimental::type_to_id<TypeOut>()));

  // Every row has a value
  expect_columns_equal(*op_col,
                       fixed_width_column_wrapper<bool>{
                         {true, true, true, true, true, true},
                         {true, true, true, true, true, true},
                       },
                       true);
}

TEST_F(BinaryOperationIntegrationTest, NullAwareMin_Vector_Scalar_SI64_SI32_SI8)
{
  using TypeOut = int64_t;
  using TypeLhs = int32_t;
  using TypeRhs = int8_t;

  auto int_col = fixed_width_column_wrapper<TypeLhs>{
    {999, -37, 0, INT32_MAX},
  };
  auto int_scalar = cudf::experimental::scalar_type_t<TypeRhs>(77);

  auto op_col =
    cudf::experimental::binary_operation(int_col,
                                         int_scalar,
                                         cudf::experimental::binary_operator::NULL_MIN,
                                         data_type(experimental::type_to_id<TypeOut>()));

  // Every row has a value
  expect_columns_equal(
    *op_col, fixed_width_column_wrapper<TypeOut>{{77, -37, 0, 77}, {true, true, true, true}}, true);
}

TEST_F(BinaryOperationIntegrationTest, NullAwareMax_Scalar_Vector_FP64_SI32_SI64)
{
  using TypeOut = double;
  using TypeLhs = int32_t;
  using TypeRhs = int64_t;

  auto int_col =
    fixed_width_column_wrapper<TypeLhs>{{999, -37, 0, INT32_MAX, -INT32_MAX, -4379, 55},
                                        {false, true, false, true, false, true, false}};
  auto int_scalar = cudf::experimental::scalar_type_t<TypeRhs>(INT32_MAX);

  auto op_col =
    cudf::experimental::binary_operation(int_scalar,
                                         int_col,
                                         cudf::experimental::binary_operator::NULL_MAX,
                                         data_type(experimental::type_to_id<TypeOut>()));

  // Every row has a value
  expect_columns_equal(
    *op_col,
    fixed_width_column_wrapper<TypeOut>{
      {INT32_MAX, INT32_MAX, INT32_MAX, INT32_MAX, INT32_MAX, INT32_MAX, INT32_MAX},
      {true, true, true, true, true, true, true}},
    true);
}

TEST_F(BinaryOperationIntegrationTest, NullAwareMin_Vector_Scalar_SI64_SI32_FP32)
{
  using TypeOut = int64_t;
  using TypeLhs = int32_t;
  using TypeRhs = float;

  auto int_col =
    fixed_width_column_wrapper<TypeLhs>{{999, -37, 0, INT32_MAX, -INT32_MAX, -4379, 55},
                                        {false, true, false, true, false, true, false}};
  auto float_scalar = cudf::experimental::scalar_type_t<TypeRhs>(-3.14f);
  float_scalar.set_valid(false);

  auto op_col =
    cudf::experimental::binary_operation(int_col,
                                         float_scalar,
                                         cudf::experimental::binary_operator::NULL_MIN,
                                         data_type(experimental::type_to_id<TypeOut>()));

  // Every row has a value
  expect_columns_equal(
    *op_col,
    fixed_width_column_wrapper<TypeOut>{{0, -37, 0, INT32_MAX, 0, -4379, 0},
                                        {false, true, false, true, false, true, false}},
    true);
}

TEST_F(BinaryOperationIntegrationTest, NullAwareMax_Scalar_Vector_SI8_SI8_FP32)
{
  using TypeOut = int8_t;
  using TypeLhs = int8_t;
  using TypeRhs = float;

  auto int_col = fixed_width_column_wrapper<TypeLhs>{
    {9, -37, 0, 32, -47, -4, 55}, {false, false, false, false, false, false, false}};
  auto float_scalar = cudf::experimental::scalar_type_t<TypeRhs>(-3.14f);
  float_scalar.set_valid(false);

  auto op_col =
    cudf::experimental::binary_operation(float_scalar,
                                         int_col,
                                         cudf::experimental::binary_operator::NULL_MAX,
                                         data_type(experimental::type_to_id<TypeOut>()));

  // Every row has a value
  expect_columns_equal(*op_col,
                       fixed_width_column_wrapper<TypeOut>{
                         {0, 0, 0, 0, 0, 0, 0}, {false, false, false, false, false, false, false}},
                       true);
}

TEST_F(BinaryOperationIntegrationTest, NullAwareMin_Vector_Vector_SI64_SI32_SI8)
{
  using TypeOut = int64_t;
  using TypeLhs = int32_t;
  using TypeRhs = int8_t;

  auto int_col =
    fixed_width_column_wrapper<TypeLhs>{{999, -37, 0, INT32_MAX, -INT32_MAX, -4379, 55},
                                        {false, false, false, false, false, false, false}};
  auto another_int_col = fixed_width_column_wrapper<TypeLhs>{
    {9, -37, 0, 32, -47, -4, 55}, {false, false, false, false, false, false, false}};

  auto op_col =
    cudf::experimental::binary_operation(int_col,
                                         another_int_col,
                                         cudf::experimental::binary_operator::NULL_MIN,
                                         data_type(experimental::type_to_id<TypeOut>()));

  // Every row has a value
  expect_columns_equal(*op_col,
                       fixed_width_column_wrapper<TypeOut>{
                         {0, 0, 0, 0, 0, 0, 0}, {false, false, false, false, false, false, false}},
                       true);
}

TEST_F(BinaryOperationIntegrationTest, NullAwareMax_Vector_Vector_SI64_SI32_SI8)
{
  using TypeOut = int64_t;
  using TypeLhs = int32_t;
  using TypeRhs = int8_t;

  auto int_col = fixed_width_column_wrapper<TypeLhs>{
    {999, -37, 0, INT32_MAX, -INT32_MAX, -4379, 55}, {true, true, true, true, true, true, true}};
  auto another_int_col = fixed_width_column_wrapper<TypeLhs>{
    {9, -37, 0, 32, -47, -4, 55}, {false, false, false, false, false, false, false}};

  auto op_col =
    cudf::experimental::binary_operation(int_col,
                                         another_int_col,
                                         cudf::experimental::binary_operator::NULL_MAX,
                                         data_type(experimental::type_to_id<TypeOut>()));

  // Every row has a value
  expect_columns_equal(
    *op_col,
    fixed_width_column_wrapper<TypeOut>{{999, -37, 0, INT32_MAX, -INT32_MAX, -4379, 55},
                                        {true, true, true, true, true, true, true}},
    true);
}

TEST_F(BinaryOperationIntegrationTest, NullAwareMin_Vector_Vector_tsD_tsD_tsD)
{
  auto lhs_col =
    fixed_width_column_wrapper<cudf::timestamp_D>{{
                                                    0,      // This is the UNIX epoch - 1970-01-01
                                                    44376,  // 2091-07-01 00:00:00 GMT
                                                    47695,  // 2100-08-02 00:00:00 GMT
                                                    66068,  // 2150-11-21 00:00:00 GMT
                                                    22270,  // 2030-12-22 00:00:00 GMT
                                                  },
                                                  {true, false, true, true, false}};
  auto rhs_col =
    fixed_width_column_wrapper<cudf::timestamp_D>{{
                                                    0,      // This is the UNIX epoch - 1970-01-01
                                                    44380,  // Mismatched
                                                    47695,  // 2100-08-02 00:00:00 GMT
                                                    66070,  // Mismatched
                                                    22270,  // 2030-12-22 00:00:00 GMT
                                                  },
                                                  {false, true, true, true, false}};

  auto op_col =
    cudf::experimental::binary_operation(lhs_col,
                                         rhs_col,
                                         cudf::experimental::binary_operator::NULL_MIN,
                                         data_type(experimental::type_to_id<cudf::timestamp_D>()));

  // Every row has a value
  expect_columns_equal(*op_col,
                       fixed_width_column_wrapper<cudf::timestamp_D>{
                         {0, 44380, 47695, 66068, 0},
                         {true, true, true, true, false},
                       },
                       true);
}

TEST_F(BinaryOperationIntegrationTest, NullAwareMax_Vector_Vector_SI32_SI64_SI8)
{
  using TypeOut = int32_t;
  using TypeLhs = int64_t;
  using TypeRhs = int8_t;

  auto int_col =
    fixed_width_column_wrapper<TypeLhs>{{999, -37, 0, INT32_MAX, -INT32_MAX, -4379, 55},
                                        {false, false, false, false, false, false, false}};
  auto another_int_col = fixed_width_column_wrapper<TypeLhs>{
    {9, -37, 0, 32, -47, -4, 55}, {true, false, true, false, true, false, true}};

  auto op_col =
    cudf::experimental::binary_operation(int_col,
                                         another_int_col,
                                         cudf::experimental::binary_operator::NULL_MAX,
                                         data_type(experimental::type_to_id<TypeOut>()));

  // Every row has a value
  expect_columns_equal(*op_col,
                       fixed_width_column_wrapper<TypeOut>{
                         {9, 0, 0, 0, -47, 0, 55}, {true, false, true, false, true, false, true}},
                       true);
}

TEST_F(BinaryOperationIntegrationTest, NullAwareMax_Vector_Vector_string_string_string_Mix)
{
  auto lhs_col = cudf::test::strings_column_wrapper(
    {"eee", "invalid", "<null>", "", "", "", "ééé", "foo", "bar", "abc", "def"},
    {false, true, true, false, true, true, true, false, false, true, true});
  auto rhs_col = cudf::test::strings_column_wrapper(
    {"eee", "goo", "<null>", "", "", "", "ééé", "bar", "foo", "def", "abc"},
    {false, true, true, true, false, true, true, false, false, true, true});

  auto op_col = cudf::experimental::binary_operation(
    lhs_col, rhs_col, cudf::experimental::binary_operator::NULL_MAX, data_type{type_id::STRING});

  auto exp_col = cudf::test::strings_column_wrapper(
    {"", "invalid", "<null>", "", "", "", "ééé", "", "", "def", "def"},
    {false, true, true, true, true, true, true, false, false, true, true});

  expect_columns_equal(*op_col, exp_col, true);
}

TEST_F(BinaryOperationIntegrationTest, NullAwareMin_Vector_Scalar_string_string_string_Mix)
{
  auto lhs_col = cudf::test::strings_column_wrapper(
    {"eee", "invalid", "<null>", "", "", "", "ééé", "foo", "bar", "abc", "foo"},
    {false, true, true, false, true, true, true, false, false, true, true});
  cudf::string_scalar str_scalar("foo");

  // Returns a non-nullable column as all elements are valid - it will have the scalar
  // value at the very least
  auto op_col = cudf::experimental::binary_operation(
    lhs_col, str_scalar, cudf::experimental::binary_operator::NULL_MIN, data_type{type_id::STRING});

  auto exp_col = cudf::test::strings_column_wrapper(
    {"foo", "foo", "<null>", "foo", "", "", "foo", "foo", "foo", "abc", "foo"});

  expect_columns_equal(*op_col, exp_col, true);
}

TEST_F(BinaryOperationIntegrationTest, NullAwareMax_Scalar_Vector_string_string_string_Mix)
{
  auto lhs_col = cudf::test::strings_column_wrapper(
    {"eee", "invalid", "<null>", "", "", "", "ééé", "foo", "bar", "abc", "foo"},
    {false, true, true, false, true, true, true, false, false, true, true});
  cudf::string_scalar str_scalar("foo");
  str_scalar.set_valid(false);

  // Returns the lhs_col
  auto op_col = cudf::experimental::binary_operation(
    str_scalar, lhs_col, cudf::experimental::binary_operator::NULL_MAX, data_type{type_id::STRING});

  auto exp_col = cudf::test::strings_column_wrapper(
    {"", "invalid", "<null>", "", "", "", "ééé", "", "", "abc", "foo"},
    {false, true, true, false, true, true, true, false, false, true, true});

  expect_columns_equal(*op_col, exp_col, true);
=======
TEST_F(BinaryOperationIntegrationTest, CastAdd_Vector_Vector_SI32_float_float)
{
  using TypeOut = int32_t;
  using TypeLhs = float;
  using TypeRhs = float;  // Integral types promoted to double

  using ADD = cudf::library::operation::Add<TypeOut, TypeLhs, TypeRhs>;

  auto lhs      = cudf::test::fixed_width_column_wrapper<float>{1.3f, 1.6f};
  auto rhs      = cudf::test::fixed_width_column_wrapper<float>{1.3f, 1.6f};
  auto expected = cudf::test::fixed_width_column_wrapper<int>{2, 3};

  auto out = cudf::experimental::binary_operation(lhs,
                                                  rhs,
                                                  cudf::experimental::binary_operator::ADD,
                                                  data_type(experimental::type_to_id<TypeOut>()));

  ASSERT_BINOP<TypeOut, TypeLhs, TypeRhs>(*out, lhs, rhs, ADD());
}

TEST_F(BinaryOperationIntegrationTest, ShiftRightUnsigned_Scalar_Vector_SI64_SI64_SI32)
{
  using TypeOut = int64_t;
  using TypeLhs = int64_t;
  using TypeRhs = int32_t;

  using SHIFT_RIGHT_UNSIGNED =
    cudf::library::operation::ShiftRightUnsigned<TypeOut, TypeLhs, TypeRhs>;

  auto lhs = cudf::experimental::scalar_type_t<TypeLhs>(-12);
  // this generates values in the range 1-10 which should be reasonable for the shift
  auto rhs = make_random_wrapped_column<TypeRhs>(100);
  auto out =
    cudf::experimental::binary_operation(lhs,
                                         rhs,
                                         cudf::experimental::binary_operator::SHIFT_RIGHT_UNSIGNED,
                                         data_type(experimental::type_to_id<TypeOut>()));

  ASSERT_BINOP<TypeOut, TypeLhs, TypeRhs>(*out, lhs, rhs, SHIFT_RIGHT_UNSIGNED());
>>>>>>> 5f8a2252
}

}  // namespace binop
}  // namespace test
}  // namespace cudf

CUDF_TEST_PROGRAM_MAIN()<|MERGE_RESOLUTION|>--- conflicted
+++ resolved
@@ -995,7 +995,6 @@
   ASSERT_BINOP<TypeOut, TypeLhs, TypeRhs>(*out, lhs, rhs, LOG_BASE());
 }
 
-<<<<<<< HEAD
 TEST_F(BinaryOperationIntegrationTest, NullAwareEqual_Vector_Scalar_B8_SI32_SI32)
 {
   using TypeOut = bool;
@@ -1772,7 +1771,8 @@
     {false, true, true, false, true, true, true, false, false, true, true});
 
   expect_columns_equal(*op_col, exp_col, true);
-=======
+}
+
 TEST_F(BinaryOperationIntegrationTest, CastAdd_Vector_Vector_SI32_float_float)
 {
   using TypeOut = int32_t;
@@ -1812,7 +1812,6 @@
                                          data_type(experimental::type_to_id<TypeOut>()));
 
   ASSERT_BINOP<TypeOut, TypeLhs, TypeRhs>(*out, lhs, rhs, SHIFT_RIGHT_UNSIGNED());
->>>>>>> 5f8a2252
 }
 
 }  // namespace binop
