--- conflicted
+++ resolved
@@ -73,8 +73,8 @@
                                            cudaStream_t stream)
   {
     // output
-    std::unique_ptr<cudf::column> out = cudf::allocate_like(
-      lhs, lhs.size(), cudf::mask_allocation_policy::RETAIN, mr);
+    std::unique_ptr<cudf::column> out =
+      cudf::allocate_like(lhs, lhs.size(), cudf::mask_allocation_policy::RETAIN, mr);
 
     // device views
     auto lhs_view = cudf::column_device_view::create(lhs);
@@ -84,8 +84,7 @@
     auto out_dv   = cudf::mutable_column_device_view::create(*out);
 
     // call the kernel with an artificially small grid
-    cudf::detail::
-      copy_if_else_kernel<32, T, decltype(lhs_iter), decltype(rhs_iter), Filter, false>
+    cudf::detail::copy_if_else_kernel<32, T, decltype(lhs_iter), decltype(rhs_iter), Filter, false>
       <<<1, 32, 0, stream>>>(lhs_iter, rhs_iter, filter, *out_dv, nullptr);
 
     return out;
@@ -112,21 +111,12 @@
     return bool_mask_device.element<bool>(i);
   };
   return cudf::type_dispatcher(lhs.type(),
-<<<<<<< HEAD
-                                             copy_if_else_tiny_grid_functor{},
-                                             lhs,
-                                             rhs,
-                                             filter,
-                                             rmm::mr::get_default_resource(),
-                                             (cudaStream_t)0);
-=======
                                copy_if_else_tiny_grid_functor{},
                                lhs,
                                rhs,
                                filter,
                                rmm::mr::get_default_resource(),
                                (cudaStream_t)0);
->>>>>>> 62dbd028
 }
 
 TYPED_TEST(CopyTest, CopyIfElseTestTinyGrid)
