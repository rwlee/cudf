--- conflicted
+++ resolved
@@ -29,11 +29,8 @@
 
 #include <cstdlib>
 
-<<<<<<< HEAD
 #include <cudf.h>
 #include <nvstrings/NVStrings.h>
-=======
->>>>>>> a48ccddf
 
 MATCHER_P(FloatNearPointwise, tolerance, "Out of range")
 {
