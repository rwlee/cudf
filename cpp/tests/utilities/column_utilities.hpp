--- conflicted
+++ resolved
@@ -87,27 +87,19 @@
  *
  * @param col The column view
  * @param delimiter The delimiter to put between strings
-<<<<<<< HEAD
- *---------------------------------------------------------------------------**/
+ * @param indent Indentation for all output
+ **/
 std::string to_string(cudf::column_view const& col,
                       std::string const& delimiter,
                       std::string const& indent = "");
-=======
- **/
-std::string to_string(cudf::column_view const& col, std::string const& delimiter);
->>>>>>> 04b9b4c8
 
 /**
  * @brief Convert column values to a host vector of strings
  *
  * @param col The column view
-<<<<<<< HEAD
- *---------------------------------------------------------------------------**/
+ * @param indent Indentation for all output
+ **/
 std::vector<std::string> to_strings(cudf::column_view const& col, std::string const& indent = "");
-=======
- **/
-std::vector<std::string> to_strings(cudf::column_view const& col);
->>>>>>> 04b9b4c8
 
 /**
  * @brief Print a column view to an ostream
