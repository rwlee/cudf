# Copyright (c) 2018, NVIDIA CORPORATION.

import pytest
from collections import OrderedDict

import numpy as np
import pandas as pd

from io import StringIO
from io import BytesIO

from cudf import read_csv
from cudf.io.csv import read_csv_strings
import cudf
import nvstrings
<<<<<<< HEAD
from .utils import assert_eq
=======
import gzip
import shutil
>>>>>>> b3e770aa


def make_numeric_dataframe(nrows, dtype):
    df = pd.DataFrame()
    df['col1'] = np.arange(nrows, dtype=dtype)
    df['col2'] = np.arange(1, 1 + nrows, dtype=dtype)
    return df


def make_datetime_dataframe():
    df = pd.DataFrame()
    df['col1'] = np.array(['31/10/2010', '05/03/2001', '20/10/1994',
                          '18/10/1990', '1/1/1970'])
    df['col2'] = np.array(['18/04/1995', '14/07/1994', '07/06/2006',
                          '16/09/2005', '2/2/1970'])
    return df


def make_numpy_mixed_dataframe():
    df = pd.DataFrame()
    df['Integer'] = np.array([2345, 11987, 9027, 9027])
    df['Date'] = np.array(['18/04/1995', '14/07/1994', '07/06/2006',
                          '16/09/2005'])
    df['Float'] = np.array([9.001, 8.343, 6, 2.781])
    df['Integer2'] = np.array([2345, 106, 2088, 789277])
    df['Category'] = np.array(['M', 'F', 'F', 'F'])
    return df


def make_all_numeric_dtypes_dataframe():
    df = pd.DataFrame()

    gdf_dtypes = ["float", "float32", "float64", "double", "short", "int",
                  "int32", "int64", "long"]

    np_dtypes = [np.float32, np.float32, np.float64, np.float64, np.int16,
                 np.int32, np.int32, np.int64, np.int64]

    for i in range(len(gdf_dtypes)):
        df[gdf_dtypes[i]] = np.arange(10, dtype=np_dtypes[i])

    return (
        df,
        OrderedDict(zip(gdf_dtypes, gdf_dtypes)),
        OrderedDict(zip(gdf_dtypes, np_dtypes))
    )


dtypes = [np.float64, np.float32, np.int64, np.int32]
dtypes_dict = {'1': np.float64, '2': np.float32, '3': np.int64, '4': np.int32}
nelem = [5, 25, 100]


@pytest.mark.parametrize('dtype', dtypes)
@pytest.mark.parametrize('nelem', nelem)
def test_csv_reader_numeric_data(dtype, nelem, tmpdir):

    fname = tmpdir.mkdir("gdf_csv").join("tmp_csvreader_file1.csv")

    df = make_numeric_dataframe(nelem, dtype)
    df.to_csv(fname, index=False, header=False)

    dtypes = [df[k].dtype for k in df.columns]
    out = read_csv(str(fname), names=list(df.columns.values), dtype=dtypes)

    assert len(out.columns) == len(df.columns)
    pd.util.testing.assert_frame_equal(df, out.to_pandas())


def test_csv_reader_datetime_data(tmpdir):

    fname = tmpdir.mkdir("gdf_csv").join('tmp_csvreader_file2.csv')

    df = make_datetime_dataframe()
    df.to_csv(fname, index=False, header=False)

    df_out = pd.read_csv(fname, names=['col1', 'col2'], parse_dates=[0, 1],
                         dayfirst=True)
    dtypes = ['date', 'date']
    out = read_csv(str(fname), names=list(df.columns.values), dtype=dtypes,
                   dayfirst=True)

    assert len(out.columns) == len(df_out.columns)
    pd.util.testing.assert_frame_equal(df_out, out.to_pandas())


@pytest.mark.parametrize('pandas_arg', [
        {'delimiter': '|'},
        {'sep': '|'}
    ])
@pytest.mark.parametrize('cudf_arg', [
        {'sep': '|'},
        {'delimiter': '|'}
    ])
def test_csv_reader_mixed_data_delimiter_sep(tmpdir, pandas_arg, cudf_arg):

    fname = tmpdir.mkdir("gdf_csv").join('tmp_csvreader_file3.csv')

    df = make_numpy_mixed_dataframe()
    df.to_csv(fname, sep='|', index=False, header=False)

    gdf1 = read_csv(str(fname), names=['1', '2', '3', '4', '5'],
                    dtype=['int64', 'date', 'float64', 'int64', 'category'],
                    dayfirst=True, **cudf_arg)
    gdf2 = read_csv(str(fname), names=['1', '2', '3', '4', '5'],
                    dtype=['int64', 'date', 'float64', 'int64', 'category'],
                    dayfirst=True, **pandas_arg)

    pdf = pd.read_csv(fname, names=['1', '2', '3', '4', '5'],
                      parse_dates=[1], dayfirst=True, **pandas_arg)

    assert len(gdf1.columns) == len(pdf.columns)
    assert len(gdf2.columns) == len(pdf.columns)
    assert_eq(gdf1, gdf2)


def test_csv_reader_all_numeric_dtypes(tmpdir):

    # fname = os.path.abspath('cudf/tests/data/tmp_csvreader_file4.csv')
    fname = tmpdir.mkdir("gdf_csv").join("tmp_csvreader_file4.csv")

    df, gdf_dict, pd_dict = make_all_numeric_dtypes_dataframe()
    df.to_csv(fname, sep=',', index=False, header=False)

    out = read_csv(str(fname), delimiter=',', names=list(gdf_dict.keys()),
                   dtype=gdf_dict)
    df_out = pd.read_csv(fname, delimiter=',', names=list(pd_dict.keys()),
                         dtype=pd_dict, dayfirst=True)

    assert len(out.columns) == len(df_out.columns)
    pd.util.testing.assert_frame_equal(df_out, out.to_pandas())


def test_csv_reader_skiprows_skipfooter(tmpdir):

    fname = tmpdir.mkdir("gdf_csv").join("tmp_csvreader_file5.csv")

    df = make_numpy_mixed_dataframe()
    df.to_csv(fname, columns=['Integer', 'Date', 'Float'], index=False,
              header=False)

    # Using engine='python' to eliminate pandas warning of using python engine.
    df_out = pd.read_csv(fname, names=['1', '2', '3'], parse_dates=[1],
                         dayfirst=True, skiprows=1, skipfooter=1,
                         engine='python')
    out = read_csv(str(fname), names=['1', '2', '3'],
                   dtype=['int64', 'date', 'float64'], skiprows=1,
                   skipfooter=1, dayfirst=True)

    assert len(out.columns) == len(df_out.columns)
    assert len(out) == len(df_out)
    pd.util.testing.assert_frame_equal(df_out, out.to_pandas())


def test_csv_reader_negative_vals(tmpdir):
    fname = tmpdir.mkdir("gdf_csv").join("tmp_csvreader_file6.csv")

    names = ['0', '1', '2']
    dtypes = ['float32', 'float32', 'float32']
    lines = [','.join(names),
             '-181.5060,-185.37000,-3',
             '-127.6300,-230.54600,-9']

    with open(str(fname), 'w') as fp:
        fp.write('\n'.join(lines) + '\n')

    zero = [-181.5060, -127.6300]
    one = [-185.370, -230.54600]
    two = [-3, -9]

    df = read_csv(str(fname), names=names, dtype=dtypes, skiprows=1)

    np.testing.assert_allclose(zero, df['0'])
    np.testing.assert_allclose(one, df['1'])
    np.testing.assert_allclose(two, df['2'])


def test_csv_reader_strings(tmpdir):
    fname = tmpdir.mkdir("gdf_csv").join("tmp_csvreader_file7.csv")

    names = ['text', 'int']
    dtypes = ['str', 'int']
    lines = [','.join(names), 'a,0', 'b,0', 'c,0', 'd,0']

    with open(str(fname), 'w') as fp:
        fp.write('\n'.join(lines) + '\n')

    cols = read_csv_strings(str(fname), names=names, dtype=dtypes, skiprows=1,
                            decimal='.', thousands="'")

    assert(len(cols) == 2)
    assert(type(cols[0]) == nvstrings.nvstrings)
    assert(type(cols[1]) == cudf.Series)
    assert(cols[0].sublist([0]).to_host()[0] == 'a')
    assert(cols[0].sublist([1]).to_host()[0] == 'b')
    assert(cols[0].sublist([2]).to_host()[0] == 'c')
    assert(cols[0].sublist([3]).to_host()[0] == 'd')


def test_csv_reader_strings_quotechars(tmpdir):
    fname = tmpdir.mkdir("gdf_csv").join("tmp_csvreader_file8.csv")

    names = ['text', 'int']
    dtypes = ['str', 'int']
    lines = [','.join(names), '"a,\n",0', '"b ""c"" d",0', 'e,0', '"f,,!.,",0']

    with open(str(fname), 'w') as fp:
        fp.write('\n'.join(lines) + '\n')

    cols = read_csv_strings(str(fname), names=names, dtype=dtypes, skiprows=1,
                            quotechar='\"', quoting=True)

    assert(len(cols) == 2)
    assert(type(cols[0]) == nvstrings.nvstrings)
    assert(type(cols[1]) == cudf.Series)
    assert(cols[0].sublist([0]).to_host()[0] == 'a,\n')
    assert(cols[0].sublist([1]).to_host()[0] == 'b "c" d')
    assert(cols[0].sublist([2]).to_host()[0] == 'e')
    assert(cols[0].sublist([3]).to_host()[0] == 'f,,!.,')


def test_csv_reader_auto_column_detection(tmpdir):
    fname = tmpdir.mkdir("gdf_csv").join("tmp_csvreader_file9.csv")
    df = make_numpy_mixed_dataframe()
    df.to_csv(fname, columns=['Integer', 'Date', 'Float'], index=False,
              header=False)

    df_out = pd.read_csv(fname, parse_dates=[1], dayfirst=True)
    out = read_csv(str(fname), dayfirst=True)
    assert len(out.columns) == len(df_out.columns)
    assert len(out) == len(df_out)
    pd.util.testing.assert_frame_equal(df_out, out.to_pandas())
    # Check dtypes
    assert list(df_out.dtypes) == list(out.to_pandas().dtypes)


def test_csv_reader_usecols_int_char(tmpdir):
    fname = tmpdir.mkdir("gdf_csv").join("tmp_csvreader_file10.csv")
    df = make_numpy_mixed_dataframe()
    df.to_csv(fname, columns=['Integer', 'Date', 'Float', 'Integer2'],
              index=False, header=False)

    df_out = pd.read_csv(fname, usecols=[0, 1, 3], parse_dates=[1],
                         dayfirst=True)
    out = read_csv(str(fname), usecols=[0, 1, 3], dayfirst=True)
    print(df_out)
    print(out)
    assert len(out.columns) == len(df_out.columns)
    assert len(out) == len(df_out)
    pd.util.testing.assert_frame_equal(df_out, out.to_pandas(),
                                       check_names=False)


def test_csv_reader_mangle_dupe_cols_header(tmpdir):
    fname = tmpdir.mkdir("gdf_csv").join("tmp_csvreader_file11.csv")
    df = make_numpy_mixed_dataframe()
    df.to_csv(fname, columns=['Integer', 'Date', 'Float', 'Integer2'],
              index=False, header=False)

    # Default: header=0 when names not passed, mangle_dupe_cols = True
    df_out = pd.read_csv(fname, parse_dates=[1], dayfirst=True)
    out = read_csv(str(fname), dayfirst=True)
    assert len(out.columns) == len(df_out.columns)
    assert len(out) == len(df_out)
    # Compare mangled column names for duplicate names in header row
    assert list(df_out.columns.values) == list(out.columns.values)
    pd.util.testing.assert_frame_equal(df_out, out.to_pandas())

    # header = 3
    df_out = pd.read_csv(fname, parse_dates=[1], dayfirst=True, header=2)
    out = read_csv(str(fname), dayfirst=True, header=2)
    assert len(out.columns) == len(df_out.columns)
    # assert len(out) == len(df_out)
    # Compare column names
    assert list(df_out.columns.values) == list(out.columns.values)


def test_csv_reader_float_decimal(tmpdir):
    fname = tmpdir.mkdir("gdf_csv").join("tmp_csvreader_file12.csv")

    names = ['basic_32', 'basic_64', 'round', 'decimal_only']
    dtypes = ['float32', 'float64', 'float64', 'float32']
    lines = [';'.join(names),
             '1,2;1234,5678;12345;0,123',
             '3,4;3456,7890;67890;,456']

    with open(str(fname), 'w') as fp:
        fp.write('\n'.join(lines) + '\n')

    basic_32_ref = [1.2, 3.4]
    basic_64_ref = [1234.5678, 3456.7890]
    round_ref = [12345, 67890]
    decimal_only_ref = [0.123, 0.456]

    df = read_csv(str(fname), names=names, dtype=dtypes, skiprows=1,
                  delimiter=';', decimal=',')

    np.testing.assert_allclose(basic_32_ref, df['basic_32'])
    np.testing.assert_allclose(basic_64_ref, df['basic_64'])
    np.testing.assert_allclose(round_ref, df['round'])
    np.testing.assert_allclose(decimal_only_ref, df['decimal_only'])


def test_csv_reader_thousands(tmpdir):
    fname = tmpdir.mkdir("gdf_csv").join("tmp_csvreader_file13.csv")

    names = dtypes = ["float32", "float64", "int32", "int64"]
    lines = [','.join(names),
             "1'234.5, 1'234.567, 1'234'567, 1'234'567'890",
             "12'345.6, 123'456.7, 12'345, 123'456'789"]

    with open(str(fname), 'w') as fp:
        fp.write('\n'.join(lines) + '\n')

    f32_ref = [1234.5, 12345.6]
    f64_ref = [1234.567, 123456.7]
    int32_ref = [1234567, 12345]
    int64_ref = [1234567890, 123456789]

    df = read_csv(str(fname), names=names, dtype=dtypes, skiprows=1,
                  thousands="'")

    np.testing.assert_allclose(f32_ref, df['float32'])
    np.testing.assert_allclose(f64_ref, df['float64'])
    np.testing.assert_allclose(int32_ref, df['int32'])
    np.testing.assert_allclose(int64_ref, df['int64'])


def test_csv_reader_buffer():

    names = dtypes = ["float32", "int32", "date"]
    lines = [','.join(names),
             "1234.5, 1234567, 11/22/1995",
             "12345.6, 12345, 1/2/2002"]

    buffer = '\n'.join(lines) + '\n'

    f32_ref = [1234.5, 12345.6]
    int32_ref = [1234567, 12345]

    df_str = read_csv(StringIO(buffer),
                      names=names, dtype=dtypes, skiprows=1)
    np.testing.assert_allclose(f32_ref, df_str['float32'])
    np.testing.assert_allclose(int32_ref, df_str['int32'])
    assert("1995-11-22T00:00:00.000" == str(df_str['date'][0]))
    assert("2002-01-02T00:00:00.000" == str(df_str['date'][1]))

    df_bytes = read_csv(BytesIO(str.encode(buffer)),
                        names=names, dtype=dtypes, skiprows=1)
    np.testing.assert_allclose(f32_ref, df_bytes['float32'])
    np.testing.assert_allclose(int32_ref, df_bytes['int32'])
    assert("1995-11-22T00:00:00.000" == str(df_bytes['date'][0]))
    assert("2002-01-02T00:00:00.000" == str(df_bytes['date'][1]))


def test_csv_reader_buffer_strings():

    names = ['text', 'int']
    dtypes = ['str', 'int']
    lines = [','.join(names), 'a,0', 'b,0', 'c,0', 'd,0']

    buffer = '\n'.join(lines) + '\n'

    cols_str = read_csv_strings(StringIO(buffer),
                                names=names, dtype=dtypes, skiprows=1)
    assert(len(cols_str) == 2)
    assert(type(cols_str[0]) == nvstrings.nvstrings)
    assert(type(cols_str[1]) == cudf.Series)
    assert(cols_str[0].sublist([0]).to_host()[0] == 'a')
    assert(cols_str[0].sublist([1]).to_host()[0] == 'b')
    assert(cols_str[0].sublist([2]).to_host()[0] == 'c')
    assert(cols_str[0].sublist([3]).to_host()[0] == 'd')

    cols_bytes = read_csv_strings(BytesIO(str.encode(buffer)),
                                  names=names, dtype=dtypes, skiprows=1)
    assert(len(cols_bytes) == 2)
    assert(type(cols_bytes[0]) == nvstrings.nvstrings)
    assert(type(cols_bytes[1]) == cudf.Series)
    assert(cols_bytes[0].sublist([0]).to_host()[0] == 'a')
    assert(cols_bytes[0].sublist([1]).to_host()[0] == 'b')
    assert(cols_bytes[0].sublist([2]).to_host()[0] == 'c')
    assert(cols_bytes[0].sublist([3]).to_host()[0] == 'd')


def test_csv_reader_gzip_compression(tmpdir):

    fname = tmpdir.mkdir("gdf_csv").join('tmp_csvreader_file10.csv.gz')

    df = make_datetime_dataframe()
    df.to_csv(fname, index=False, header=False, compression='gzip')

    df_out = pd.read_csv(fname, names=['col1', 'col2'], parse_dates=[0, 1],
                         dayfirst=True, compression='gzip')
    dtypes = ['date', 'date']
    out = read_csv(str(fname), names=list(df.columns.values), dtype=dtypes,
                   dayfirst=True, compression='gzip')

    assert len(out.columns) == len(df_out.columns)
    pd.util.testing.assert_frame_equal(df_out, out.to_pandas())


@pytest.mark.parametrize('names, dtypes, data, trues, falses', [
    (['A', 'B'], ['int32', 'int32'], 'True,1\nFalse,2\nTrue,3', None, None),
    (['A', 'B'], ['int32', 'int32'], 'YES,1\nno,2\nyes,3\nNo,4\nYes,5',
        ["yes", "Yes", "YES"], ["no", "NO", "No"]),
    (['A', 'B'], ['int32', 'int32'], 'foo,bar\nbar,foo', ['foo'], ['bar'])
])
def test_csv_reader_bools(tmpdir, names, dtypes, data, trues, falses):
    fname = tmpdir.mkdir("gdf_csv").join("tmp_csvreader_file11.csv")

    lines = [','.join(names), data]

    with open(str(fname), 'w') as fp:
        fp.write('\n'.join(lines) + '\n')

    # Usage of true_values and false_values makes that column into bool type
    df_out = pd.read_csv(fname, names=names, skiprows=1,
                         dtype=(dtypes[0] if dtypes else None),
                         true_values=trues, false_values=falses)

    out = read_csv(str(fname), names=names, dtype=dtypes, skiprows=1,
                   true_values=trues, false_values=falses)

    assert len(out.columns) == len(df_out.columns)
    assert len(out) == len(df_out)


def test_csv_quotednumbers(tmpdir):
    fname = tmpdir.mkdir("gdf_csv").join("tmp_csvreader_file12.csv")

    names = ['integer', 'decimal']
    dtypes = ['int32', 'float32']
    lines = [','.join(names),
             '1,"3.14"', '"2","300"', '"3",10101.0101', '4,"6.28318"']

    with open(str(fname), 'w') as fp:
        fp.write('\n'.join(lines) + '\n')

    integer_ref = [1, 2, 3, 4]
    decimal_ref = [3.14, 300, 10101.0101, 6.28318]

    cols1 = read_csv(str(fname), names=names, dtype=dtypes, skiprows=1)
    cols2 = read_csv_strings(str(fname), names=names, dtype=dtypes, skiprows=1)

    assert(len(cols2) == 2)
    np.testing.assert_allclose(integer_ref, cols1['integer'])
    np.testing.assert_allclose(decimal_ref, cols1['decimal'])
    np.testing.assert_allclose(integer_ref, cols2[0])
    np.testing.assert_allclose(decimal_ref, cols2[1])


def test_csv_reader_nrows(tmpdir):
    fname = tmpdir.mkdir("gdf_csv").join("tmp_csvreader_file14.csv")

    names = ["int1", "int2"]
    dtypes = ["int32", "int32"]

    rows = 4000000
    read_rows = (rows*3)//4
    skip_rows = (rows - read_rows)//2
    sample_skip = 1000

    with open(str(fname), 'w') as fp:
        fp.write(','.join(names) + '\n')
        for i in range(rows):
            fp.write(str(i) + ', ' + str(2*i) + ' \n')

    # with specified names
    df = read_csv(str(fname),
                  names=names, dtype=dtypes,
                  skiprows=skip_rows + 1, nrows=read_rows)
    assert(df.shape == (read_rows, 2))
    for row in range(0, read_rows//sample_skip, sample_skip):
        assert(df['int1'][row] == row + skip_rows)
        assert(df['int2'][row] == 2 * (row + skip_rows))
    assert(df['int2'][read_rows - 1] == 2 * (read_rows - 1 + skip_rows))

    # with column name inference
    df = read_csv(str(fname),
                  dtype=dtypes,
                  skiprows=skip_rows + 1, nrows=read_rows)
    assert(df.shape == (read_rows, 2))
    assert(str(skip_rows) in list(df)[0])
    assert(str(2*skip_rows) in list(df)[1])
    for row in range(0, read_rows//sample_skip, sample_skip):
        assert(df[list(df)[0]][row] == row + skip_rows + 1)
        assert(df[list(df)[1]][row] == 2 * (row + skip_rows + 1))
    assert(df[list(df)[1]][read_rows - 1] == 2 * (read_rows + skip_rows))

    # nrows larger than the file
    df = read_csv(str(fname),
                  dtype=dtypes, nrows=rows*2)
    assert(df.shape == (rows, 2))
    for row in range(0, rows//sample_skip, sample_skip):
        assert(df['int1'][row] == row)
        assert(df['int2'][row] == 2 * row)
    assert(df['int2'][rows - 1] == 2 * (rows - 1))

    # nrows + skiprows larger than the file
    df = read_csv(str(fname),
                  dtype=dtypes, nrows=read_rows, skiprows=read_rows)
    assert(df.shape == (rows - read_rows, 2))

    # nrows equal to zero
    df = read_csv(str(fname),
                  dtype=dtypes,
                  nrows=0)
    print(df)
    assert(df.shape == (0, 2))

    # with both skipfooter and nrows - should throw
    with pytest.raises(ValueError):
        read_csv(str(fname),
                 nrows=read_rows, skipfooter=1)


def test_csv_reader_gzip_compression_strings(tmpdir):
    fnamebase = tmpdir.mkdir("gdf_csv")
    fname = fnamebase.join("tmp_csvreader_file15.csv")
    fnamez = fnamebase.join("tmp_csvreader_file15.csv.gz")

    names = ['text', 'int']
    dtypes = ['str', 'int']
    lines = [','.join(names), 'a,0', 'b,0', 'c,0', 'd,0']

    with open(str(fname), 'w') as fp:
        fp.write('\n'.join(lines) + '\n')

    with open(str(fname), 'rb') as f_in, gzip.open(str(fnamez), 'wb') as f_out:
        shutil.copyfileobj(f_in, f_out)

    cols = read_csv_strings(str(fnamez), names=names, dtype=dtypes, skiprows=1,
                            decimal='.', thousands="'", compression='gzip')

    assert(len(cols) == 2)
    assert(type(cols[0]) == nvstrings.nvstrings)
    assert(type(cols[1]) == cudf.Series)
    assert(cols[0].sublist([0]).to_host()[0] == 'a')
    assert(cols[0].sublist([1]).to_host()[0] == 'b')
    assert(cols[0].sublist([2]).to_host()[0] == 'c')
    assert(cols[0].sublist([3]).to_host()[0] == 'd')


@pytest.mark.parametrize('skip_rows', [0, 2, 4])
@pytest.mark.parametrize('header_row', [0, 2])
def test_csv_reader_skiprows_header(skip_rows, header_row):

    names = ['float_point', 'integer']
    dtypes = ['float64', 'int64']
    lines = [','.join(names),
             '1.2, 1',
             '2.3, 2',
             '3.4, 3',
             '4.5, 4',
             '5.6, 5',
             '6.7, 6']
    buffer = '\n'.join(lines) + '\n'

    cu_df = read_csv(StringIO(buffer), dtype=dtypes,
                     skiprows=skip_rows, header=header_row)
    pd_df = pd.read_csv(StringIO(buffer),
                        skiprows=skip_rows, header=header_row)

    assert(cu_df.shape == pd_df.shape)
    assert(list(cu_df.columns.values) == list(pd_df.columns.values))<|MERGE_RESOLUTION|>--- conflicted
+++ resolved
@@ -13,12 +13,9 @@
 from cudf.io.csv import read_csv_strings
 import cudf
 import nvstrings
-<<<<<<< HEAD
 from .utils import assert_eq
-=======
 import gzip
 import shutil
->>>>>>> b3e770aa
 
 
 def make_numeric_dataframe(nrows, dtype):
