# Copyright (c) 2018-2020, NVIDIA CORPORATION.

from __future__ import division, print_function

import inspect
import itertools
import logging
import numbers
import pickle
import uuid
import warnings
from collections import OrderedDict
from collections.abc import Mapping, Sequence
from types import GeneratorType

import cupy
import numpy as np
import pandas as pd
import pyarrow as pa
from numba import cuda
from pandas.api.types import is_dict_like

import cudf
import cudf._lib as libcudf
from cudf._lib.null_mask import MaskState, create_null_mask
from cudf._lib.nvtx import annotate
from cudf.core import column
from cudf.core.column import as_column, column_empty
from cudf.core.column_accessor import ColumnAccessor
from cudf.core.frame import Frame
from cudf.core.groupby.groupby import DataFrameGroupBy
from cudf.core.index import Index, RangeIndex, as_index
from cudf.core.indexing import _DataFrameIlocIndexer, _DataFrameLocIndexer
from cudf.core.series import Series
from cudf.core.window import Rolling
from cudf.utils import applyutils, ioutils, queryutils, utils
from cudf.utils.docutils import copy_docstring
from cudf.utils.dtypes import (
    cudf_dtype_from_pydata_dtype,
    is_categorical_dtype,
    is_datetime_dtype,
    is_list_like,
    is_scalar,
)
from cudf.utils.utils import OrderedColumnDict


def _unique_name(existing_names, suffix="_unique_name"):
    ret = suffix
    i = 1
    while ret in existing_names:
        ret = "%s_%d" % (suffix, i)
        i += 1
    return ret


def _reverse_op(fn):
    return {
        "add": "radd",
        "radd": "add",
        "sub": "rsub",
        "rsub": "sub",
        "mul": "rmul",
        "rmul": "mul",
        "mod": "rmod",
        "rmod": "mod",
        "pow": "rpow",
        "rpow": "pow",
        "floordiv": "rfloordiv",
        "rfloordiv": "floordiv",
        "truediv": "rtruediv",
        "rtruediv": "truediv",
        "__add__": "__radd__",
        "__radd__": "__add__",
        "__sub__": "__rsub__",
        "__rsub__": "__sub__",
        "__mul__": "__rmul__",
        "__rmul__": "__mul__",
        "__mod__": "__rmod__",
        "__rmod__": "__mod__",
        "__pow__": "__rpow__",
        "__rpow__": "__pow__",
        "__floordiv__": "__rfloordiv__",
        "__rfloordiv__": "__floordiv__",
        "__truediv__": "__rtruediv__",
        "__rtruediv__": "__truediv__",
    }[fn]


class DataFrame(Frame):
    """
    A GPU Dataframe object.

    Parameters
    ----------
    data : data-type to coerce. Infers date format if to date.

    Examples
    --------

    Build dataframe with `__setitem__`:

    >>> import cudf
    >>> df = cudf.DataFrame()
    >>> df['key'] = [0, 1, 2, 3, 4]
    >>> df['val'] = [float(i + 10) for i in range(5)]  # insert column
    >>> print(df)
       key   val
    0    0  10.0
    1    1  11.0
    2    2  12.0
    3    3  13.0
    4    4  14.0

    Build DataFrame via dict of columns:

    >>> import cudf
    >>> import numpy as np
    >>> from datetime import datetime, timedelta

    >>> t0 = datetime.strptime('2018-10-07 12:00:00', '%Y-%m-%d %H:%M:%S')
    >>> n = 5
    >>> df = cudf.DataFrame({
    >>>   'id': np.arange(n),
    >>>   'datetimes': np.array([(t0+ timedelta(seconds=x)) for x in range(n)])
    >>> })
    >>> df
        id                datetimes
    0    0  2018-10-07T12:00:00.000
    1    1  2018-10-07T12:00:01.000
    2    2  2018-10-07T12:00:02.000
    3    3  2018-10-07T12:00:03.000
    4    4  2018-10-07T12:00:04.000

    Build DataFrame via list of rows as tuples:

    >>> import cudf
    >>> df = cudf.DataFrame([
        (5, "cats", "jump", np.nan),
        (2, "dogs", "dig", 7.5),
        (3, "cows", "moo", -2.1, "occasionally"),
    ])
    >>> df
    0     1     2     3             4
    0  5  cats  jump  null          None
    1  2  dogs   dig   7.5          None
    2  3  cows   moo  -2.1  occasionally

    Convert from a Pandas DataFrame:

    >>> import pandas as pd
    >>> import cudf
    >>> pdf = pd.DataFrame({'a': [0, 1, 2, 3],'b': [0.1, 0.2, None, 0.3]})
    >>> df = cudf.from_pandas(pdf)
    >>> df
      a b
    0 0 0.1
    1 1 0.2
    2 2 nan
    3 3 0.3
    """

    _internal_names = {"_data", "_index"}

    @annotate("DATAFRAME_INIT", color="blue", domain="cudf_python")
    def __init__(self, data=None, index=None, columns=None, dtype=None):
        super().__init__()

        if isinstance(data, ColumnAccessor):
            self._data = data
            if index is None:

                index = as_index(range(self._data.nrows))
            self._index = as_index(index)
            return None

        if isinstance(data, DataFrame):
            self._data = data._data
            self._index = data._index
            self.columns = data.columns
            return

        if isinstance(data, pd.DataFrame):
            data = self.from_pandas(data)
            self._data = data._data
            self._index = data._index
            self.columns = data.columns
            return

        if data is None:
            if index is None:
                self._index = RangeIndex(0)
            else:
                self._index = as_index(index)
            if columns is not None:
                self._data = ColumnAccessor(
                    OrderedDict.fromkeys(
                        columns,
                        column.column_empty(
                            len(self), dtype="object", masked=True
                        ),
                    )
                )
        else:
            if is_list_like(data):
                if len(data) > 0 and is_scalar(data[0]):
                    data = [data]
                self._init_from_list_like(data, index=index, columns=columns)

            else:
                if not is_dict_like(data):
                    raise TypeError("data must be list or dict-like")

                self._init_from_dict_like(data, index=index, columns=columns)

        if dtype:
            self._data = self.astype(dtype)._data

    def _init_from_list_like(self, data, index=None, columns=None):
        if index is None:
            index = RangeIndex(start=0, stop=len(data))
        else:
            index = as_index(index)
        self._index = as_index(index)
        data = list(itertools.zip_longest(*data))

        for col_name, col in enumerate(data):
            self._data[col_name] = column.as_column(col)

        self.columns = columns

    def _init_from_dict_like(self, data, index=None, columns=None):
        data = data.copy()
        num_rows = 0

        if columns is not None:
            # remove all entries in `data` that are
            # not in `columns`
            keys = [key for key in data.keys() if key in columns]
            data = {key: data[key] for key in keys}
            if keys:
                # if keys is non-empty,
                # add null columns for all values
                # in `columns` that don't exist in `keys`:
                extra_cols = [col for col in columns if col not in data.keys()]
                data.update({key: None for key in extra_cols})

        data, index = self._align_input_series_indices(data, index=index)

        if index is None:
            if data:
                col_name = next(iter(data))
                if is_scalar(data[col_name]):
                    num_rows = num_rows or 1
                else:
                    data[col_name] = column.as_column(data[col_name])
                    num_rows = len(data[col_name])
            self._index = RangeIndex(0, num_rows)
        else:
            self._index = as_index(index)

        if len(data):
            self._data.multiindex = True
            for (i, col_name) in enumerate(data):
                self._data.multiindex = self._data.multiindex and isinstance(
                    col_name, tuple
                )
                self.insert(i, col_name, data[col_name])

        if columns is not None:
            self.columns = columns

    @classmethod
    def _from_table(cls, table, index=None):
        if index is None:
            if table._index is not None:
                index = Index._from_table(table._index)
            else:
                index = RangeIndex(table._num_rows)
        out = cls.__new__(cls)
        out._data = table._data
        out._index = index
        return out

    @staticmethod
    def _align_input_series_indices(data, index):
        data = data.copy()

        input_series = [
            cudf.Series(val)
            for val in data.values()
            if isinstance(val, (pd.Series, cudf.Series))
        ]

        if input_series:
            if index is not None:
                aligned_input_series = [
                    sr._align_to_index(index, how="right", sort=False)
                    for sr in input_series
                ]

            else:
                aligned_input_series = cudf.core.series._align_indices(
                    input_series
                )
                index = aligned_input_series[0].index

            for name, val in data.items():
                if isinstance(val, (pd.Series, cudf.Series)):
                    data[name] = aligned_input_series.pop(0)

        return data, index

    @property
    def _constructor(self):
        return DataFrame

    @property
    def _constructor_sliced(self):
        return Series

    @property
    def _constructor_expanddim(self):
        raise NotImplementedError(
            "_constructor_expanddim not supported for DataFrames!"
        )

    def serialize(self):
        header = {}
        frames = []
        header["type-serialized"] = pickle.dumps(type(self))
        header["index"], index_frames = self._index.serialize()
        header["index_frame_count"] = len(index_frames)
        frames.extend(index_frames)

        # Use the column directly to avoid duplicating the index
        # need to pickle column names to handle numpy integer columns
        header["column_names"] = pickle.dumps(tuple(self._data.names))
        column_header, column_frames = column.serialize_columns(self._columns)
        header["columns"] = column_header
        frames.extend(column_frames)

        return header, frames

    @classmethod
    def deserialize(cls, header, frames):
        # Reconstruct the index
        index_frames = frames[: header["index_frame_count"]]

        idx_typ = pickle.loads(header["index"]["type-serialized"])
        index = idx_typ.deserialize(header["index"], index_frames)

        # Reconstruct the columns
        column_frames = frames[header["index_frame_count"] :]

        column_names = pickle.loads(header["column_names"])
        columns = column.deserialize_columns(header["columns"], column_frames)

        return cls(dict(zip(column_names, columns)), index=index)

    @property
    def dtypes(self):
        """Return the dtypes in this object."""
        return pd.Series(
            [x.dtype for x in self._data.columns], index=self._data.names
        )

    @property
    def shape(self):
        """Returns a tuple representing the dimensionality of the DataFrame.
        """
        return self._num_rows, self._num_columns

    @property
    def ndim(self):
        """Dimension of the data. DataFrame ndim is always 2.
        """
        return 2

    def __dir__(self):
        o = set(dir(type(self)))
        o.update(self.__dict__)
        o.update(
            c for c in self.columns if isinstance(c, str) and c.isidentifier()
        )
        return list(o)

    def __setattr__(self, key, col):

        # if an attribute already exists, set it.
        try:
            object.__getattribute__(self, key)
            object.__setattr__(self, key, col)
            return
        except AttributeError:
            pass

        # if a column already exists, set it.
        if key not in self._internal_names:
            try:
                self[key]  # __getitem__ to verify key exists
                self[key] = col
                return
            except KeyError:
                pass

        object.__setattr__(self, key, col)

    def __getattr__(self, key):
        if key in self._internal_names:
            return object.__getattribute__(self, key)
        else:
            if key in self:
                return self[key]

        raise AttributeError("'DataFrame' object has no attribute %r" % key)

    @annotate("DATAFRAME_GETITEM", color="blue", domain="cudf_python")
    def __getitem__(self, arg):
        """
        If *arg* is a ``str`` or ``int`` type, return the column Series.
        If *arg* is a ``slice``, return a new DataFrame with all columns
        sliced to the specified range.
        If *arg* is an ``array`` containing column names, return a new
        DataFrame with the corresponding columns.
        If *arg* is a ``dtype.bool array``, return the rows marked True

        Examples
        --------
        >>> df = DataFrame([('a', list(range(20))),
        ...                 ('b', list(range(20))),
        ...                 ('c', list(range(20)))])
        >>> print(df[:4])    # get first 4 rows of all columns
           a  b  c
        0  0  0  0
        1  1  1  1
        2  2  2  2
        3  3  3  3
        >>> print(df[-5:])  # get last 5 rows of all columns
            a   b   c
        15  15  15  15
        16  16  16  16
        17  17  17  17
        18  18  18  18
        19  19  19  19
        >>> print(df[['a', 'c']]) # get columns a and c
           a  c
        0  0  0
        1  1  1
        2  2  2
        3  3  3
        4  4  4
        5  5  5
        6  6  6
        7  7  7
        8  8  8
        9  9  9
        >>> print(df[[True, False, True, False]]) # mask the entire dataframe,
        # returning the rows specified in the boolean mask
        """
        if is_scalar(arg) or isinstance(arg, tuple):
            return self._get_columns_by_label(arg, downcast=True)

        elif isinstance(arg, slice):
            return self._slice(arg)

        elif isinstance(
            arg,
            (
                list,
                cupy.ndarray,
                np.ndarray,
                pd.Series,
                Series,
                Index,
                pd.Index,
            ),
        ):
            mask = arg
            if isinstance(mask, list):
                mask = pd.Series(mask)
            if mask.dtype == "bool":
                return self._apply_boolean_mask(mask)
            else:
                return self._get_columns_by_label(mask)
        elif isinstance(arg, DataFrame):
            return self.where(arg)
        else:
            msg = "__getitem__ on type {!r} is not supported"
            raise TypeError(msg.format(type(arg)))

    @annotate("DATAFRAME_SETITEM", color="blue", domain="cudf_python")
    def __setitem__(self, arg, value):
        """Add/set column by *arg or DataFrame*
        """
        if isinstance(arg, DataFrame):
            # not handling set_item where arg = df & value = df
            if isinstance(value, DataFrame):
                msg = (
                    "__setitem__ with arg = {!r} and "
                    "value = {!r} is not supported"
                )
                raise TypeError(msg.format(type(value), type(arg)))
            else:
                for col_name in self._data:
                    scatter_map = arg[col_name]
                    if is_scalar(value):
                        self._data[col_name][scatter_map] = value
                    else:

                        self._data[col_name][scatter_map] = column.as_column(
                            value
                        )[scatter_map]
        elif is_scalar(arg) or isinstance(arg, tuple):
            if isinstance(value, DataFrame):
                _setitem_with_dataframe(
                    input_df=self,
                    replace_df=value,
                    input_cols=[arg],
                    mask=None,
                )
            else:
                if arg in self._data:
                    if len(self) == 0:
                        if isinstance(value, (pd.Series, Series)):
                            self._index = as_index(value.index)
                        elif len(value) > 0:
                            self._index = RangeIndex(start=0, stop=len(value))
                        value = column.as_column(value)
                        new_data = self._data.__class__()
                        for key in self._data:
                            if key == arg:
                                new_data[key] = value
                            else:
                                new_data[key] = column.column_empty_like(
                                    self._data[key],
                                    masked=True,
                                    newsize=len(value),
                                )

                        self._data = new_data
                        return
                    elif isinstance(value, (pd.Series, Series)):
                        value = Series(value)._align_to_index(
                            self._index,
                            how="right",
                            sort=False,
                            allow_non_unique=True,
                        )
                    if is_scalar(value):
                        self._data[arg][:] = value
                    else:
                        value = as_column(value)
                        self._data[arg] = value
                else:
                    # disc. with pandas here
                    # pandas raises key error here
                    self.insert(len(self._data), arg, value)

        elif isinstance(
            arg, (list, np.ndarray, pd.Series, Series, Index, pd.Index)
        ):
            mask = arg
            if isinstance(mask, list):
                mask = np.array(mask)

            if mask.dtype == "bool":
                mask = column.as_column(arg)

                if isinstance(value, DataFrame):
                    _setitem_with_dataframe(
                        input_df=self,
                        replace_df=value,
                        input_cols=None,
                        mask=mask,
                    )
                else:
                    if not is_scalar(value):
                        value = column.as_column(value)[mask]
                    for col_name in self._data:
                        self._data[col_name][mask] = value
            else:
                if isinstance(value, DataFrame):
                    _setitem_with_dataframe(
                        input_df=self,
                        replace_df=value,
                        input_cols=arg,
                        mask=None,
                    )
                else:
                    for col in arg:
                        # we will raise a key error if col not in dataframe
                        # this behavior will make it
                        # consistent to pandas >0.21.0
                        if not is_scalar(value):
                            self._data[col] = column.as_column(value)
                        else:
                            self._data[col][:] = value

        else:
            msg = "__setitem__ on type {!r} is not supported"
            raise TypeError(msg.format(type(arg)))

    def __delitem__(self, name):
        """
        Drop the given column by *name*.
        """
        self._drop_column(name)

    def __sizeof__(self):
        columns = sum(col.__sizeof__() for col in self._data.columns)
        index = self._index.__sizeof__()
        return columns + index

    def memory_usage(self, index=True, deep=False):
        ind = list(self.columns)
        sizes = [col._memory_usage(deep=deep) for col in self._data.columns]
        if index:
            ind.append("Index")
            sizes.append(self.index.memory_usage(deep=deep))
        return Series(sizes, index=ind)

    def __len__(self):
        """
        Returns the number of rows
        """
        return len(self.index)

    def __array_ufunc__(self, ufunc, method, *inputs, **kwargs):
        import cudf

        if method == "__call__" and hasattr(cudf, ufunc.__name__):
            func = getattr(cudf, ufunc.__name__)
            return func(self)
        else:
            return NotImplemented

    def __array_function__(self, func, types, args, kwargs):

        cudf_df_module = DataFrame
        cudf_series_module = Series

        for submodule in func.__module__.split(".")[1:]:
            # point cudf to the correct submodule
            if hasattr(cudf_df_module, submodule):
                cudf_df_module = getattr(cudf_df_module, submodule)
            else:
                return NotImplemented

        fname = func.__name__

        handled_types = [cudf_df_module, cudf_series_module]

        for t in types:
            if t not in handled_types:
                return NotImplemented

        if hasattr(cudf_df_module, fname):
            cudf_func = getattr(cudf_df_module, fname)
            # Handle case if cudf_func is same as numpy function
            if cudf_func is func:
                return NotImplemented
            else:
                return cudf_func(*args, **kwargs)
        else:
            return NotImplemented

    @property
    def empty(self):
        """
        Indicator whether DataFrame is empty.

        True if DataFrame is entirely empty (no items), meaning any
        of the axes are of length 0.

        Returns
        -------
        out : bool
            If DataFrame is empty, return True, if not return False.
        """
        return not len(self)

    @property
    def values(self):
        """
        Return a CuPy representation of the DataFrame.

        Only the values in the DataFrame will be returned, the axes labels will
        be removed.

        Returns
        -------
        out: cupy.ndarray
            The values of the DataFrame.
        """
        return cupy.asarray(self.as_gpu_matrix())

    def __array__(self, dtype=None):
        raise TypeError(
            "Implicit conversion to a host NumPy array via __array__ is not allowed, \
            To explicitly construct a GPU matrix, consider using \
            .as_gpu_matrix()\nTo explicitly construct a host \
            matrix, consider using .as_matrix()"
        )

    def _get_numeric_data(self):
        """ Return a dataframe with only numeric data types """
        columns = [
            c
            for c, dt in self.dtypes.items()
            if dt != object and not is_categorical_dtype(dt)
        ]
        return self[columns]

    def assign(self, **kwargs):
        """
        Assign columns to DataFrame from keyword arguments.

        Examples
        --------
        >>> import cudf
        >>> df = cudf.DataFrame()
        >>> df = df.assign(a=[0, 1, 2], b=[3, 4, 5])
        >>> print(df)
           a  b
        0  0  3
        1  1  4
        2  2  5
        """
        new = self.copy()
        for k, v in kwargs.items():
            new[k] = v
        return new

    def head(self, n=5):
        """
        Returns the first n rows as a new DataFrame

        Examples
        --------
        >>> import cudf
        >>> df = cudf.DataFrame()
        >>> df['key'] = [0, 1, 2, 3, 4]
        >>> df['val'] = [float(i + 10) for i in range(5)]  # insert column
        >>> print(df.head(2))
           key   val
        0    0  10.0
        1    1  11.0
        """
        return self.iloc[:n]

    def tail(self, n=5):
        """
        Returns the last n rows as a new DataFrame

        Examples
        --------
        >>> import cudf
        >>> df = cudf.DataFrame()
        >>> df['key'] = [0, 1, 2, 3, 4]
        >>> df['val'] = [float(i + 10) for i in range(5)]  # insert column
        >>> print(df.tail(2))
           key   val
        3    3  13.0
        4    4  14.0

        """
        if n == 0:
            return self.iloc[0:0]

        return self.iloc[-n:]

    def to_string(self):
        """
        Convert to string

        cuDF uses Pandas internals for efficient string formatting.
        Set formatting options using pandas string formatting options and
        cuDF objects will print identically to Pandas objects.

        cuDF supports `null/None` as a value in any column type, which
        is transparently supported during this output process.

        Examples
        --------
        >>> import cudf
        >>> df = cudf.DataFrame()
        >>> df['key'] = [0, 1, 2]
        >>> df['val'] = [float(i + 10) for i in range(3)]
        >>> df.to_string()
        '   key   val\\n0    0  10.0\\n1    1  11.0\\n2    2  12.0'
        """
        return self.__repr__()

    def __str__(self):
        return self.to_string()

    def astype(self, dtype, copy=False, errors="raise", **kwargs):
        """
        Cast the DataFrame to the given dtype

        Parameters
        ----------

        dtype : data type, or dict of column name -> data type
            Use a numpy.dtype or Python type to cast entire DataFrame object to
            the same type. Alternatively, use {col: dtype, ...}, where col is a
            column label and dtype is a numpy.dtype or Python type to cast one
            or more of the DataFrame's columns to column-specific types.
        copy : bool, default False
            Return a deep-copy when ``copy=True``. Note by default
            ``copy=False`` setting is used and hence changes to
            values then may propagate to other cudf objects.
        errors : {'raise', 'ignore', 'warn'}, default 'raise'
            Control raising of exceptions on invalid data for provided dtype.
            - ``raise`` : allow exceptions to be raised
            - ``ignore`` : suppress exceptions. On error return original
            object.
            - ``warn`` : prints last exceptions as warnings and
            return original object.
        **kwargs : extra arguments to pass on to the constructor

        Returns
        -------
        casted : DataFrame
        """
        result = DataFrame(index=self.index)

        if is_dict_like(dtype):
            current_cols = self._data.names
            if len(set(dtype.keys()) - set(current_cols)) > 0:
                raise KeyError(
                    "Only a column name can be used for the "
                    "key in a dtype mappings argument."
                )
            for col_name in current_cols:
                if col_name in dtype:
                    result._data[col_name] = self._data[col_name].astype(
                        dtype=dtype[col_name],
                        errors=errors,
                        copy=copy,
                        **kwargs,
                    )
                else:
                    result._data[col_name] = (
                        self._data[col_name].copy(deep=True)
                        if copy
                        else self._data[col_name]
                    )
        else:
            for col in self._data:
                result._data[col] = self._data[col].astype(
                    dtype=dtype, errors=errors, copy=copy, **kwargs
                )

        return result

    def _repr_pandas025_formatting(self, ncols, nrows, dtype=None):
        """
        With Pandas > 0.25 there are some new conditional formatting for some
        datatypes and column/row configurations. This fixes most of them in
        context to match the expected Pandas repr of the same content.

        Examples
        --------
        >>> gdf.__repr__()
            0   ...  19
        0   46  ...  48
        ..  ..  ...  ..
        19  40  ...  29

        [20 rows x 20 columns]

        >>> nrows, ncols = _repr_pandas025_formatting(2, 2, dtype="category")
        >>> pd.options.display.max_rows = nrows
        >>> pd.options.display.max_columns = ncols
        >>> gdf.__repr__()
             0  ...  19
        0   46  ...  48
        ..  ..  ...  ..
        19  40  ...  29

        [20 rows x 20 columns]
        """
        ncols = 1 if ncols in [0, 2] and dtype == "datetime64[ns]" else ncols
        ncols = (
            1
            if ncols == 0
            and nrows == 1
            and dtype in ["int8", "str", "category"]
            else ncols
        )
        ncols = (
            1
            if nrows == 1
            and dtype in ["int8", "int16", "int64", "str", "category"]
            else ncols
        )
        ncols = 0 if ncols == 2 else ncols
        ncols = 19 if ncols in [20, 21] else ncols
        return ncols, nrows

    def clean_renderable_dataframe(self, output):
        """
        the below is permissible: null in a datetime to_pandas() becomes
        NaT, which is then replaced with null in this processing step.
        It is not possible to have a mix of nulls and NaTs in datetime
        columns because we do not support NaT - pyarrow as_column
        preprocessing converts NaT input values from numpy or pandas into
        null.
        """
        output = output.to_pandas().__repr__().replace(" NaT", "null")
        lines = output.split("\n")

        if lines[-1].startswith("["):
            lines = lines[:-1]
            lines.append(
                "[%d rows x %d columns]" % (len(self), len(self._data.names))
            )
        return "\n".join(lines)

    def get_renderable_dataframe(self):
        """
        takes rows and columns from pandas settings or estimation from size.
        pulls quadrents based off of some known parameters then style for
        multiindex as well producing an efficient representative string
        for printing with the dataframe.
        """
        nrows = np.max([pd.options.display.max_rows, 1])
        if pd.options.display.max_rows == 0:
            nrows = len(self)
        ncols = (
            pd.options.display.max_columns
            if pd.options.display.max_columns
            else pd.options.display.width / 2
        )

        if len(self) <= nrows and len(self._data.names) <= ncols:
            output = self.copy(deep=False)
        else:
            left_cols = len(self._data.names)
            right_cols = 0
            upper_rows = len(self)
            lower_rows = 0
            if len(self) > nrows and nrows > 0:
                upper_rows = int(nrows / 2.0) + 1
                lower_rows = upper_rows + (nrows % 2)
            if len(self._data.names) > ncols:
                right_cols = len(self._data.names) - int(ncols / 2.0) - 1
                left_cols = int(ncols / 2.0) + 1
            if right_cols > 0:
                # Pick ncols - left_cols number of columns
                # from the right side/from the end.
                right_cols = -(int(ncols) - left_cols + 1)
            else:
                # If right_cols is 0 or negative, it means
                # self has lesser number of columns thans ncols.
                # Hence assign len(self._data.names) which
                # will result in empty `*_right` quadrants.
                # This is because `*_left` quadransts will
                # contain all columns.
                right_cols = len(self._data.names)

            upper_left = self.head(upper_rows).iloc[:, :left_cols]
            upper_right = self.head(upper_rows).iloc[:, right_cols:]
            lower_left = self.tail(lower_rows).iloc[:, :left_cols]
            lower_right = self.tail(lower_rows).iloc[:, right_cols:]

            upper = cudf.concat([upper_left, upper_right], axis=1)
            lower = cudf.concat([lower_left, lower_right], axis=1)
            output = cudf.concat([upper, lower])

        for col in output._data:
            if (
                self._data[col].has_nulls
                and not self._data[col].dtype == "O"
                and not is_datetime_dtype(self._data[col].dtype)
            ):
                output[col] = output._data[col].astype("str").fillna("null")
            else:
                output[col] = output._data[col]

        return output

    def __repr__(self):
        output = self.get_renderable_dataframe()
        return self.clean_renderable_dataframe(output)

    def _repr_html_(self):
        lines = (
            self.get_renderable_dataframe()
            .to_pandas()
            ._repr_html_()
            .split("\n")
        )
        if lines[-2].startswith("<p>"):
            lines = lines[:-2]
            lines.append(
                "<p>%d rows × %d columns</p>"
                % (len(self), len(self._data.names))
            )
            lines.append("</div>")
        return "\n".join(lines)

    def _repr_latex_(self):
        return self.get_renderable_dataframe().to_pandas()._repr_latex_()

    # unary, binary, rbinary, orderedcompare, unorderedcompare
    def _apply_op(self, fn, other=None, fill_value=None):
        result = DataFrame(index=self.index)

        def op(lhs, rhs):
            if fill_value is None:
                return getattr(lhs, fn)(rhs)
            else:
                return getattr(lhs, fn)(rhs, fill_value)

        if other is None:
            for col in self._data:
                result[col] = getattr(self[col], fn)()
            return result
        elif isinstance(other, Sequence):
            for k, col in enumerate(self._data):
                result[col] = getattr(self[col], fn)(other[k])
        elif isinstance(other, DataFrame):

            lhs, rhs = _align_indices(self, other)
            result.index = lhs.index
            max_num_rows = max(lhs.shape[0], rhs.shape[0])

            def fallback(col, fn):
                if fill_value is None:
                    return Series.from_masked_array(
                        data=column_empty(max_num_rows, dtype="float64"),
                        mask=create_null_mask(
                            max_num_rows, state=MaskState.ALL_NULL
                        ),
                    ).set_index(col.index)
                else:
                    return getattr(col, fn)(fill_value)

            for col in lhs._data:
                if col not in rhs._data:
                    result[col] = fallback(lhs[col], fn)
            for col in rhs._data:
                if col in lhs._data:
                    result[col] = op(lhs[col], rhs[col])
                else:
                    result[col] = fallback(rhs[col], _reverse_op(fn))
        elif isinstance(other, Series):
            other_cols = other.to_pandas().to_dict()
            other_cols_keys = list(other_cols.keys())
            result_cols = list(self.columns)
            df_cols = list(result_cols)
            for new_col in other_cols.keys():
                if new_col not in result_cols:
                    result_cols.append(new_col)
            for col in result_cols:
                if col in df_cols and col in other_cols_keys:
                    l_opr = self[col]
                    r_opr = other_cols[col]
                else:
                    if col not in df_cols:
                        r_opr = other_cols[col]
                        l_opr = Series(
                            column_empty(
                                len(self), masked=True, dtype=other.dtype
                            )
                        )
                    if col not in other_cols_keys:
                        r_opr = None
                        l_opr = self[col]
                result[col] = op(l_opr, r_opr)

        elif isinstance(other, numbers.Number):
            for col in self._data:
                result[col] = op(self[col], other)
        else:
            raise NotImplementedError(
                "DataFrame operations with " + str(type(other)) + " not "
                "supported at this time."
            )
        return result

    def add(self, other, fill_value=None, axis=1):
        if axis != 1:
            raise NotImplementedError("Only axis=1 supported at this time.")
        return self._apply_op("add", other, fill_value)

    def __add__(self, other):
        return self._apply_op("__add__", other)

    def radd(self, other, fill_value=None, axis=1):
        if axis != 1:
            raise NotImplementedError("Only axis=1 supported at this time.")
        return self._apply_op("radd", other, fill_value)

    def __radd__(self, other):
        return self._apply_op("__radd__", other)

    def sub(self, other, fill_value=None, axis=1):
        if axis != 1:
            raise NotImplementedError("Only axis=1 supported at this time.")
        return self._apply_op("sub", other, fill_value)

    def __sub__(self, other):
        return self._apply_op("__sub__", other)

    def rsub(self, other, fill_value=None, axis=1):
        if axis != 1:
            raise NotImplementedError("Only axis=1 supported at this time.")
        return self._apply_op("rsub", other, fill_value)

    def __rsub__(self, other):
        return self._apply_op("__rsub__", other)

    def mul(self, other, fill_value=None, axis=1):
        if axis != 1:
            raise NotImplementedError("Only axis=1 supported at this time.")
        return self._apply_op("mul", other, fill_value)

    def __mul__(self, other):
        return self._apply_op("__mul__", other)

    def rmul(self, other, fill_value=None, axis=1):
        if axis != 1:
            raise NotImplementedError("Only axis=1 supported at this time.")
        return self._apply_op("rmul", other, fill_value)

    def __rmul__(self, other):
        return self._apply_op("__rmul__", other)

    def mod(self, other, fill_value=None, axis=1):
        if axis != 1:
            raise NotImplementedError("Only axis=1 supported at this time.")
        return self._apply_op("mod", other, fill_value)

    def __mod__(self, other):
        return self._apply_op("__mod__", other)

    def rmod(self, other, fill_value=None, axis=1):
        if axis != 1:
            raise NotImplementedError("Only axis=1 supported at this time.")
        return self._apply_op("rmod", other, fill_value)

    def __rmod__(self, other):
        return self._apply_op("__rmod__", other)

    def pow(self, other, fill_value=None, axis=1):
        if axis != 1:
            raise NotImplementedError("Only axis=1 supported at this time.")
        return self._apply_op("pow", other, fill_value)

    def __pow__(self, other):
        return self._apply_op("__pow__", other)

    def rpow(self, other, fill_value=None, axis=1):
        if axis != 1:
            raise NotImplementedError("Only axis=1 supported at this time.")
        return self._apply_op("rpow", other, fill_value)

    def __rpow__(self, other):
        return self._apply_op("__pow__", other)

    def floordiv(self, other, fill_value=None, axis=1):
        if axis != 1:
            raise NotImplementedError("Only axis=1 supported at this time.")
        return self._apply_op("floordiv", other, fill_value)

    def __floordiv__(self, other):
        return self._apply_op("__floordiv__", other)

    def rfloordiv(self, other, fill_value=None, axis=1):
        if axis != 1:
            raise NotImplementedError("Only axis=1 supported at this time.")
        return self._apply_op("rfloordiv", other, fill_value)

    def __rfloordiv__(self, other):
        return self._apply_op("__rfloordiv__", other)

    def truediv(self, other, fill_value=None, axis=1):
        if axis != 1:
            raise NotImplementedError("Only axis=1 supported at this time.")
        return self._apply_op("truediv", other, fill_value)

    def __truediv__(self, other):
        return self._apply_op("__truediv__", other)

    def rtruediv(self, other, fill_value=None, axis=1):
        if axis != 1:
            raise NotImplementedError("Only axis=1 supported at this time.")
        return self._apply_op("rtruediv", other, fill_value)

    def __rtruediv__(self, other):
        return self._apply_op("__rtruediv__", other)

    __div__ = __truediv__

    def __and__(self, other):
        return self._apply_op("__and__", other)

    def __or__(self, other):
        return self._apply_op("__or__", other)

    def __xor__(self, other):
        return self._apply_op("__xor__", other)

    def __eq__(self, other):
        return self._apply_op("__eq__", other)

    def __ne__(self, other):
        return self._apply_op("__ne__", other)

    def __lt__(self, other):
        return self._apply_op("__lt__", other)

    def __le__(self, other):
        return self._apply_op("__le__", other)

    def __gt__(self, other):
        return self._apply_op("__gt__", other)

    def __ge__(self, other):
        return self._apply_op("__ge__", other)

    def __invert__(self):
        return self._apply_op("__invert__")

    def __neg__(self):
        return self._apply_op("__neg__")

    def __abs__(self):
        return self._apply_op("__abs__")

    def __iter__(self):
        return iter(self.columns)

    def equals(self, other):
        for col in self._data.names:
            if col not in other._data.names:
                return False
            if not self[col].equals(other[col]):
                return False
        if not self.index.equals(other.index):
            return False
        return True

    def iteritems(self):
        """ Iterate over column names and series pairs """
        for k in self:
            yield (k, self[k])

    @property
    @annotate("DATAFRAME_LOC", color="blue", domain="cudf_python")
    def loc(self):
        """
        Selecting rows and columns by label or boolean mask.

        Examples
        --------

        DataFrame with string index.

        >>> print(df)
           a  b
        a  0  5
        b  1  6
        c  2  7
        d  3  8
        e  4  9

        Select a single row by label.

        >>> print(df.loc['a'])
        a    0
        b    5
        Name: a, dtype: int64

        Select multiple rows and a single column.

        >>> print(df.loc[['a', 'c', 'e'], 'b'])
        a    5
        c    7
        e    9
        Name: b, dtype: int64

        Selection by boolean mask.

        >>> print(df.loc[df.a > 2])
           a  b
        d  3  8
        e  4  9

        Setting values using loc.

        >>> df.loc[['a', 'c', 'e'], 'a'] = 0
        >>> print(df)
           a  b
        a  0  5
        b  1  6
        c  0  7
        d  3  8
        e  0  9

        See also
        --------
        DataFrame.iloc
        """
        return _DataFrameLocIndexer(self)

    @property
    def iloc(self):
        """
        Selecting rows and column by position.

        Examples
        --------
        >>> df = cudf.DataFrame({'a': range(20),
        ...                      'b': range(20),
        ...                      'c': range(20)})

        Select a single row using an integer index.

        >>> print(df.iloc[1])
        a    1
        b    1
        c    1

        Select multiple rows using a list of integers.

        >>> print(df.iloc[[0, 2, 9, 18]])
              a    b    c
         0    0    0    0
         2    2    2    2
         9    9    9    9
        18   18   18   18

        Select rows using a slice.

        >>> print(df.iloc[3:10:2])
             a    b    c
        3    3    3    3
        5    5    5    5
        7    7    7    7
        9    9    9    9

        Select both rows and columns.

        >>> print(df.iloc[[1, 3, 5, 7], 2])
        1    1
        3    3
        5    5
        7    7
        Name: c, dtype: int64

        Setting values in a column using iloc.

        >>> df.iloc[:4] = 0
        >>> print(df)
           a  b  c
        0  0  0  0
        1  0  0  0
        2  0  0  0
        3  0  0  0
        4  4  4  4
        5  5  5  5
        6  6  6  6
        7  7  7  7
        8  8  8  8
        9  9  9  9
        [10 more rows]

        See also
        --------
        DataFrame.loc
        """
        return _DataFrameIlocIndexer(self)

    def iat(self):
        """
        Alias for ``DataFrame.iloc``; provided for compatibility with Pandas.
        """
        return self.iloc

    def at(self):
        """
        Alias for ``DataFrame.loc``; provided for compatibility with Pandas.
        """
        return self.loc

    @property
    @annotate("DATAFRAME_COLUMNS_GETTER", color="yellow", domain="cudf_python")
    def columns(self):
        """Returns a tuple of columns
        """
        return self._data.to_pandas_index()

    @columns.setter
    @annotate("DATAFRAME_COLUMNS_SETTER", color="yellow", domain="cudf_python")
    def columns(self, columns):
        if isinstance(columns, (cudf.MultiIndex, cudf.Index)):
            columns = columns.to_pandas()
        if columns is None:
            columns = pd.Index(range(len(self._data.columns)))
        is_multiindex = isinstance(columns, pd.MultiIndex)

        if not isinstance(columns, pd.Index):
            columns = pd.Index(columns, tupleize_cols=is_multiindex)

        if not len(columns) == len(self._data.names):
            raise ValueError(
                f"Length mismatch: expected {len(self._data.names)} elements ,"
                f"got {len(columns)} elements"
            )

        data = dict(zip(columns, self._data.columns))
        if len(columns) != len(data):
            raise ValueError("Duplicate column names are not allowed")

        self._data = ColumnAccessor(
            data, multiindex=is_multiindex, level_names=columns.names,
        )

    def _rename_columns(self, new_names):
        old_cols = iter(self._data.names)
        l_old_cols = len(self._data)
        l_new_cols = len(new_names)
        if l_new_cols != l_old_cols:
            msg = (
                f"Length of new column names: {l_new_cols} does not "
                "match length of previous column names: {l_old_cols}"
            )
            raise ValueError(msg)

        mapper = dict(zip(old_cols, new_names))
        self.rename(mapper=mapper, inplace=True)

    @property
    def index(self):
        """Returns the index of the DataFrame
        """
        return self._index

    @index.setter
    def index(self, value):
        if isinstance(value, cudf.core.multiindex.MultiIndex):
            if len(self._data) > 0 and len(value) != len(self):
                msg = (
                    f"Length mismatch: Expected axis has {len(self)} "
                    f"elements, new values have {len(value)} elements"
                )
                raise ValueError(msg)
            self._index = value
            return

        new_length = len(value)
        old_length = len(self._index)

        if len(self._data) > 0 and new_length != old_length:
            msg = (
                f"Length mismatch: Expected axis has {old_length} elements, "
                f"new values have {new_length} elements"
            )
            raise ValueError(msg)

        # try to build an index from generic _index
        idx = as_index(value)
        self._index = idx

    def reindex(
        self, labels=None, axis=0, index=None, columns=None, copy=True
    ):
        """Return a new DataFrame whose axes conform to a new index

        ``DataFrame.reindex`` supports two calling conventions
        * ``(index=index_labels, columns=column_names)``
        * ``(labels, axis={0 or 'index', 1 or 'columns'})``

        Parameters
        ----------
        labels : Index, Series-convertible, optional, default None
        axis : {0 or 'index', 1 or 'columns'}, optional, default 0
        index : Index, Series-convertible, optional, default None
            Shorthand for ``df.reindex(labels=index_labels, axis=0)``
        columns : array-like, optional, default None
            Shorthand for ``df.reindex(labels=column_names, axis=1)``
        copy : boolean, optional, default True

        Returns
        -------
        A DataFrame whose axes conform to the new index(es)

        Examples
        --------
        >>> import cudf
        >>> df = cudf.DataFrame()
        >>> df['key'] = [0, 1, 2, 3, 4]
        >>> df['val'] = [float(i + 10) for i in range(5)]
        >>> df_new = df.reindex(index=[0, 3, 4, 5],
                                columns=['key', 'val', 'sum'])
        >>> print(df)
           key   val
        0    0  10.0
        1    1  11.0
        2    2  12.0
        3    3  13.0
        4    4  14.0
        >>> print(df_new)
           key   val  sum
        0    0  10.0  NaN
        3    3  13.0  NaN
        4    4  14.0  NaN
        5   -1   NaN  NaN
        """

        if labels is None and index is None and columns is None:
            return self.copy(deep=copy)

        df = self
        cols = columns
        original_cols = df._data
        dtypes = OrderedDict(df.dtypes)
        idx = labels if index is None and axis in (0, "index") else index
        cols = labels if cols is None and axis in (1, "columns") else cols
        df = df if cols is None else df[list(set(df.columns) & set(cols))]

        if idx is not None:
            idx = idx if isinstance(idx, Index) else as_index(idx)
            if df.index.dtype != idx.dtype:
                cols = cols if cols is not None else list(df.columns)
                df = DataFrame()
            else:
                df = DataFrame(None, idx).join(df, how="left", sort=True)
                # double-argsort to map back from sorted to unsorted positions
                df = df.take(idx.argsort(True).argsort(True))

        idx = idx if idx is not None else df.index
        names = cols if cols is not None else list(df.columns)

        length = len(idx)
        cols = OrderedDict()

        for name in names:
            if name in df:
                cols[name] = df._data[name].copy(deep=copy)
            else:
                dtype = dtypes.get(name, np.float64)
                col = original_cols.get(name, Series(dtype=dtype)._column)
                col = column.column_empty_like(
                    col, dtype=dtype, masked=True, newsize=length
                )
                cols[name] = col

        return DataFrame(cols, idx)

    def set_index(self, index, drop=True):
        """Return a new DataFrame with a new index

        Parameters
        ----------
        index : Index, Series-convertible, str, or list of str
            Index : the new index.
            Series-convertible : values for the new index.
            str : name of column to be used as series
            list of str : name of columns to be converted to a MultiIndex
        drop : boolean
            whether to drop corresponding column for str index argument
        """
        # When index is a list of column names
        if isinstance(index, list):
            if len(index) > 1:
                df = self.copy(deep=False)
                if drop:
                    df = df.drop(columns=index)
                return df.set_index(
                    cudf.MultiIndex.from_frame(self[index], names=index)
                )
            index = index[0]  # List contains single item

        # When index is a column name
        if isinstance(index, str):
            df = self.copy(deep=False)
            if drop:
                df._drop_column(index)
            return df.set_index(self[index])
        # Otherwise
        else:
            index = index if isinstance(index, Index) else as_index(index)
            df = self.copy(deep=False)
            df.index = index
            return df

    def reset_index(self, drop=False, inplace=False):
        if inplace:
            result = self
        else:
            result = self.copy()
        if all(name is None for name in self.index.names):
            if isinstance(self.index, cudf.MultiIndex):
                names = tuple(
                    f"level_{i}" for i, _ in enumerate(self.index.names)
                )
            else:
                names = ("index",)
        else:
            names = self.index.names

        if not drop:
            index_columns = self.index._data.columns
            for name, index_column in zip(
                reversed(names), reversed(index_columns)
            ):
                result.insert(0, name, index_column)
        result.index = RangeIndex(len(self))
        if inplace:
            return
        else:
            return result

    def take(self, positions, keep_index=True):
        """
        Return a new DataFrame containing the rows specified by *positions*

        Parameters
        ----------
        positions : array-like
            Integer or boolean array-like specifying the rows of the output.
            If integer, each element represents the integer index of a row.
            If boolean, *positions* must be of the same length as *self*,
            and represents a boolean mask.

        Returns
        -------
        out : DataFrame
            New DataFrame

        Examples
        --------
        >>> a = cudf.DataFrame({'a': [1.0, 2.0, 3.0],
                                'b': pd.Series(['a', 'b', 'c'])})
        >>> a.take([0, 2, 2])
             a  b
        0  1.0  a
        2  3.0  c
        2  3.0  c
        >>> a.take([True, False, True])
             a  b
        0  1.0  a
        2  3.0  c
        """
        positions = as_column(positions)
        if pd.api.types.is_bool_dtype(positions):
            return self._apply_boolean_mask(positions)
        out = self._gather(positions, keep_index=keep_index)
        out.columns = self.columns
        return out

    @annotate("DATAFRAME_COPY", color="cyan", domain="cudf_python")
    def copy(self, deep=True):
        """
        Returns a copy of this dataframe

        Parameters
        ----------
        deep: bool
           Make a full copy of Series columns and Index at the GPU level, or
           create a new allocation with references.
        """
        out = DataFrame(data=self._data.copy(deep=deep))
        out.index = self.index.copy(deep=deep)
        return out

    def __copy__(self):
        return self.copy(deep=True)

    def __deepcopy__(self, memo={}):
        """
        Parameters
        ----------
        memo, default None
            Standard signature. Unused
        """
        if memo is None:
            memo = {}
        return self.copy(deep=True)

    def __reduce__(self):
        return (DataFrame, (self._data, self.index))

    @annotate("INSERT", color="green", domain="cudf_python")
    def insert(self, loc, name, value):
        """ Add a column to DataFrame at the index specified by loc.

        Parameters
        ----------
        loc : int
            location to insert by index, cannot be greater then num columns + 1
        name : number or string
            name or label of column to be inserted
        value : Series or array-like
        """
        num_cols = len(self._data)
        if name in self._data:
            raise NameError("duplicated column name {!r}".format(name))

        if loc < 0:
            loc = num_cols + loc + 1

        if not (0 <= loc <= num_cols):
            raise ValueError(
                "insert location must be within range {}, {}".format(
                    -(num_cols + 1) * (num_cols > 0), num_cols * (num_cols > 0)
                )
            )

        if is_scalar(value):
            value = utils.scalar_broadcast_to(value, len(self))

        if len(self) == 0:
            if isinstance(value, (pd.Series, Series)):
                self._index = as_index(value.index)
            elif len(value) > 0:
                self._index = RangeIndex(start=0, stop=len(value))
                new_data = self._data.__class__()
                if num_cols != 0:
                    for col_name in self._data:
                        new_data[col_name] = column.column_empty_like(
                            self._data[col_name],
                            masked=True,
                            newsize=len(value),
                        )
                self._data = new_data
        elif isinstance(value, (pd.Series, Series)):
            value = Series(value)._align_to_index(
                self._index, how="right", sort=False
            )

        value = column.as_column(value)

        self._data.insert(name, value, loc=loc)

    def add_column(self, name, data, forceindex=False):
        """Add a column

        Parameters
        ----------
        name : str
            Name of column to be added.
        data : Series, array-like
            Values to be added.
        """

        warnings.warn(
            "`add_column` will be removed in the future. Use `.insert`",
            DeprecationWarning,
        )

        if name in self._data:
            raise NameError("duplicated column name {!r}".format(name))

        if isinstance(data, GeneratorType):
            data = Series(data)

        self.insert(len(self._data.names), name, data)

    def drop(
        self,
        labels=None,
        axis=None,
        columns=None,
        errors="raise",
        inplace=False,
    ):
        """Drop column(s)

        Parameters
        ----------
        labels : str or sequence of strings
            Name of column(s) to be dropped.
        axis : {0 or 'index', 1 or 'columns'}, default 0
            Only axis=1 is currently supported.
        columns: array of column names, the same as using labels and axis=1
        errors : {'ignore', 'raise'}, default 'raise'
            This parameter is currently ignored.
        inplace : bool, default False
            If True, do operation inplace and return `self`.

        Returns
        -------
        A dataframe without dropped column(s)

        Examples
        --------
        >>> import cudf
        >>> df = cudf.DataFrame()
        >>> df['key'] = [0, 1, 2, 3, 4]
        >>> df['val'] = [float(i + 10) for i in range(5)]
        >>> df_new = df.drop('val')
        >>> print(df)
           key   val
        0    0  10.0
        1    1  11.0
        2    2  12.0
        3    3  13.0
        4    4  14.0
        >>> print(df_new)
           key
        0    0
        1    1
        2    2
        3    3
        4    4
        """
        if axis == 0 and labels is not None:
            raise NotImplementedError("Can only drop columns, not rows")
        if errors != "raise":
            raise NotImplementedError("errors= keyword not implemented")
        if labels is None and columns is None:
            raise ValueError(
                "Need to specify at least one of 'labels' or 'columns'"
            )
        if labels is not None and columns is not None:
            raise ValueError("Cannot specify both 'labels' and 'columns'")

        if labels is not None:
            target = labels
        else:
            target = columns

        columns = (
            [target]
            if isinstance(target, (str, numbers.Number))
            else list(target)
        )
        if inplace:
            outdf = self
        else:
            outdf = self.copy()
        for c in columns:
            outdf._drop_column(c)
        return outdf

    def drop_column(self, name):
        """Drop a column by *name*
        """
        warnings.warn(
            "The drop_column method is deprecated. "
            "Use the drop method instead.",
            DeprecationWarning,
        )
        self._drop_column(name)

    def _drop_column(self, name):
        """Drop a column by *name*
        """
        if name not in self._data:
            raise NameError("column {!r} does not exist".format(name))
        del self._data[name]

    def drop_duplicates(
        self, subset=None, keep="first", inplace=False, ignore_index=False
    ):
        """
        Return DataFrame with duplicate rows removed, optionally only
        considering certain subset of columns.
        """
        outdf = super().drop_duplicates(
            subset=subset, keep=keep, ignore_index=ignore_index
        )

        return self._mimic_inplace(outdf, inplace=inplace)

    def _mimic_inplace(self, result, inplace=False):
        if inplace:
            self._data = result._data
            self._index = result._index
        else:
            return result

    def pop(self, item):
        """Return a column and drop it from the DataFrame.
        """
        popped = self[item]
        del self[item]
        return popped

    def rename(self, mapper=None, columns=None, copy=True, inplace=False):
        """
        Alter column labels.

        Function / dict values must be unique (1-to-1). Labels not contained in
        a dict / Series will be left as-is. Extra labels listed don’t throw an
        error.

        Parameters
        ----------
        mapper, columns : dict-like or function, optional
            dict-like or functions transformations to apply to
            the column axis' values.
        copy : boolean, default True
            Also copy underlying data
        inplace: boolean, default False
            Return new DataFrame.  If True, assign columns without copy

        Returns
        -------
        DataFrame

        Notes
        -----
        Difference from pandas:
          * Support axis='columns' only.
          * Not supporting: index, level

        Rename will not overwite column names. If a list with duplicates is
        passed, column names will be postfixed with a number.
        """
        # Pandas defaults to using columns over mapper
        if columns:
            mapper = columns

        out = DataFrame(index=self.index)
        if isinstance(mapper, Mapping):
            postfix = 1
            # It is possible for DataFrames with a MultiIndex columns object
            # to have columns with the same name. The followig use of
            # _cols.items and ("_1", "_2"... allows the use of
            # rename in this case
            for key, col in self._data.items():
                if key in mapper:
                    if mapper[key] in out.columns:
                        out_column = mapper[key] + "_" + str(postfix)
                        postfix += 1
                    else:
                        out_column = mapper[key]
                    out[out_column] = col
                else:
                    out[key] = col
        elif callable(mapper):
            for col in self._data.names:
                out[mapper(col)] = self[col]

        if inplace:
            self._data = out._data
        else:
            return out.copy(deep=copy)

    def nans_to_nulls(self):
        """
        Convert nans (if any) to nulls.
        """
        df = self.copy()
        for col in df.columns:
            df[col] = df[col].nans_to_nulls()
        return df

    def as_gpu_matrix(self, columns=None, order="F"):
        """Convert to a matrix in device memory.

        Parameters
        ----------
        columns : sequence of str
            List of a column names to be extracted.  The order is preserved.
            If None is specified, all columns are used.
        order : 'F' or 'C'
            Optional argument to determine whether to return a column major
            (Fortran) matrix or a row major (C) matrix.

        Returns
        -------
        A (nrow x ncol) numba device ndarray
        """
        if columns is None:
            columns = self._data.names

        cols = [self._data[k] for k in columns]
        ncol = len(cols)
        nrow = len(self)
        if ncol < 1:
            # This is the case for empty dataframe - construct empty cupy array
            matrix = cupy.empty(
                shape=(0, 0), dtype=np.dtype("float64"), order=order
            )
            return cuda.as_cuda_array(matrix)

        if any(
            (is_categorical_dtype(c) or np.issubdtype(c, np.dtype("object")))
            for c in cols
        ):
            raise TypeError("non-numeric data not yet supported")
        dtype = np.find_common_type(cols, [])
        for k, c in self._data.items():
            if c.has_nulls:
                errmsg = (
                    "column {!r} has null values. "
                    "hint: use .fillna() to replace null values"
                )
                raise ValueError(errmsg.format(k))
        cupy_dtype = dtype
        if np.issubdtype(cupy_dtype, np.datetime64):
            cupy_dtype = np.dtype("int64")

        if order not in ("F", "C"):
            errmsg = (
                "order parameter should be 'C' for row major or 'F' for"
                "column major GPU matrix"
            )
            raise ValueError(errmsg.format(k))

        matrix = cupy.empty(shape=(nrow, ncol), dtype=cupy_dtype, order=order)
        for colidx, inpcol in enumerate(cols):
            dense = inpcol.astype(cupy_dtype)
            matrix[:, colidx] = dense
        return cuda.as_cuda_array(matrix).view(dtype)

    def as_matrix(self, columns=None):
        """Convert to a matrix in host memory.

        Parameters
        ----------
        columns : sequence of str
            List of a column names to be extracted.  The order is preserved.
            If None is specified, all columns are used.

        Returns
        -------
        A (nrow x ncol) numpy ndarray in "F" order.
        """
        return self.as_gpu_matrix(columns=columns).copy_to_host()

    def one_hot_encoding(
        self, column, prefix, cats, prefix_sep="_", dtype="float64"
    ):
        """
        Expand a column with one-hot-encoding.

        Parameters
        ----------

        column : str
            the source column with binary encoding for the data.
        prefix : str
            the new column name prefix.
        cats : sequence of ints
            the sequence of categories as integers.
        prefix_sep : str
            the separator between the prefix and the category.
        dtype :
            the dtype for the outputs; defaults to float64.

        Returns
        -------

        a new dataframe with new columns append for each category.

        Examples
        --------
        >>> import pandas as pd
        >>> import cudf
        >>> pet_owner = [1, 2, 3, 4, 5]
        >>> pet_type = ['fish', 'dog', 'fish', 'bird', 'fish']
        >>> df = pd.DataFrame({'pet_owner': pet_owner, 'pet_type': pet_type})
        >>> df.pet_type = df.pet_type.astype('category')

        Create a column with numerically encoded category values

        >>> df['pet_codes'] = df.pet_type.cat.codes
        >>> gdf = cudf.from_pandas(df)

        Create the list of category codes to use in the encoding

        >>> codes = gdf.pet_codes.unique()
        >>> gdf.one_hot_encoding('pet_codes', 'pet_dummy', codes).head()
          pet_owner  pet_type  pet_codes  pet_dummy_0  pet_dummy_1  pet_dummy_2
        0         1      fish          2          0.0          0.0          1.0
        1         2       dog          1          0.0          1.0          0.0
        2         3      fish          2          0.0          0.0          1.0
        3         4      bird          0          1.0          0.0          0.0
        4         5      fish          2          0.0          0.0          1.0
        """
        if hasattr(cats, "to_pandas"):
            cats = cats.to_pandas()
        else:
            cats = pd.Series(cats)

        newnames = [prefix_sep.join([prefix, str(cat)]) for cat in cats]
        newcols = self[column].one_hot_encoding(cats=cats, dtype=dtype)
        outdf = self.copy()
        for name, col in zip(newnames, newcols):
            outdf.insert(len(outdf._data), name, col)
        return outdf

    def label_encoding(
        self, column, prefix, cats, prefix_sep="_", dtype=None, na_sentinel=-1
    ):
        """Encode labels in a column with label encoding.

        Parameters
        ----------
        column : str
            the source column with binary encoding for the data.
        prefix : str
            the new column name prefix.
        cats : sequence of ints
            the sequence of categories as integers.
        prefix_sep : str
            the separator between the prefix and the category.
        dtype :
            the dtype for the outputs; see Series.label_encoding
        na_sentinel : number
            Value to indicate missing category.
        Returns
        -------
        a new dataframe with a new column append for the coded values.
        """

        newname = prefix_sep.join([prefix, "labels"])
        newcol = self[column].label_encoding(
            cats=cats, dtype=dtype, na_sentinel=na_sentinel
        )
        outdf = self.copy()
        outdf.insert(len(outdf._data), newname, newcol)

        return outdf

    @annotate("ARGSORT", color="yellow", domain="cudf_python")
    def argsort(self, ascending=True, na_position="last"):
        return self._get_sorted_inds(
            ascending=ascending, na_position=na_position
        )

    @annotate("SORT_INDEX", color="red", domain="cudf_python")
    def sort_index(self, ascending=True):
        """Sort by the index
        """
        return self.take(self.index.argsort(ascending=ascending))

    def sort_values(self, by, ascending=True, na_position="last"):
        """

        Sort by the values row-wise.

        Parameters
        ----------
        by : str or list of str
            Name or list of names to sort by.
        ascending : bool or list of bool, default True
            Sort ascending vs. descending. Specify list for multiple sort
            orders. If this is a list of bools, must match the length of the
            by.
        na_position : {‘first’, ‘last’}, default ‘last’
            'first' puts nulls at the beginning, 'last' puts nulls at the end
        Returns
        -------
        sorted_obj : cuDF DataFrame

        Notes
        -----
        Difference from pandas:
          * Support axis='index' only.
          * Not supporting: inplace, kind

        Examples
        --------
        >>> import cudf
        >>> a = ('a', [0, 1, 2])
        >>> b = ('b', [-3, 2, 0])
        >>> df = cudf.DataFrame([a, b])
        >>> print(df.sort_values('b'))
           a  b
        0  0 -3
        2  2  0
        1  1  2
        """
        # argsort the `by` column
        return self.take(
            self[by].argsort(ascending=ascending, na_position=na_position)
        )

    def nlargest(self, n, columns, keep="first"):
        """Get the rows of the DataFrame sorted by the n largest value of *columns*

        Notes
        -----
        Difference from pandas:
        * Only a single column is supported in *columns*
        """
        return self._n_largest_or_smallest("nlargest", n, columns, keep)

    def nsmallest(self, n, columns, keep="first"):
        """Get the rows of the DataFrame sorted by the n smallest value of *columns*

        Difference from pandas:
        * Only a single column is supported in *columns*
        """
        return self._n_largest_or_smallest("nsmallest", n, columns, keep)

    def _n_largest_or_smallest(self, method, n, columns, keep):
        # Get column to operate on
        if not isinstance(columns, str):
            [column] = columns
        else:
            column = columns

        col = self[column].reset_index(drop=True)
        # Operate
        sorted_series = getattr(col, method)(n=n, keep=keep)
        df = DataFrame()
        new_positions = sorted_series.index.gpu_values
        for k in self._data.names:
            if k == column:
                df[k] = sorted_series
            else:
                df[k] = self[k].reset_index(drop=True).take(new_positions)
        return df.set_index(self.index.take(new_positions))

    def transpose(self):
        """Transpose index and columns.

        Returns
        -------
        a new (ncol x nrow) dataframe. self is (nrow x ncol)

        Notes
        -----
        Difference from pandas:
        Not supporting *copy* because default and only behaviour is copy=True
        """
        # Never transpose a MultiIndex - remove the existing columns and
        # replace with a RangeIndex. Afterward, reassign.
        columns = self.index.copy(deep=False)
        index = self.columns.copy(deep=False)
        if self._num_columns == 0 or self._num_rows == 0:
            return DataFrame(index=index, columns=columns)
        # Cython renames the columns to the range [0...ncols]
        result = self.__class__._from_table(libcudf.transpose.transpose(self))
        # Set the old column names as the new index
        result._index = as_index(index)
        # Set the old index as the new column names
        result.columns = columns
        return result

    @property
    def T(self):
        """
        Transpose index and columns.

        Reflect the DataFrame over its main diagonal by writing rows
        as columns and vice-versa. The property T is an accessor to
        the method transpose().

        Returns
        -------
        out : DataFrame
            The transposed DataFrame.
        """

        return self.transpose()

    def melt(self, **kwargs):
        """Unpivots a DataFrame from wide format to long format,
        optionally leaving identifier variables set.

        Parameters
        ----------
        frame : DataFrame
        id_vars : tuple, list, or ndarray, optional
            Column(s) to use as identifier variables.
            default: None
        value_vars : tuple, list, or ndarray, optional
            Column(s) to unpivot.
            default: all columns that are not set as `id_vars`.
        var_name : scalar
            Name to use for the `variable` column.
            default: frame.columns.name or 'variable'
        value_name : str
            Name to use for the `value` column.
            default: 'value'

        Returns
        -------
        out : DataFrame
            Melted result
        """
        from cudf.core.reshape import melt

        return melt(self, **kwargs)

    @annotate("JOIN", color="blue", domain="cudf_python")
    def merge(
        self,
        right,
        on=None,
        how="inner",
        left_on=None,
        right_on=None,
        left_index=False,
        right_index=False,
        sort=False,
        lsuffix=None,
        rsuffix=None,
        type="",
        method="hash",
        indicator=False,
        suffixes=("_x", "_y"),
    ):
        """Merge GPU DataFrame objects by performing a database-style join
        operation by columns or indexes.

        Parameters
        ----------
        right : DataFrame
        on : label or list; defaults to None
            Column or index level names to join on. These must be found in
            both DataFrames.

            If on is None and not merging on indexes then
            this defaults to the intersection of the columns
            in both DataFrames.
        how : {‘left’, ‘outer’, ‘inner’}, default ‘inner’
            Type of merge to be performed.

            - left : use only keys from left frame, similar to a SQL left
              outer join; preserve key order.
            - right : not supported.
            - outer : use union of keys from both frames, similar to a SQL
              full outer join; sort keys lexicographically.
            - inner: use intersection of keys from both frames, similar to
              a SQL inner join; preserve the order of the left keys.
        left_on : label or list, or array-like
            Column or index level names to join on in the left DataFrame.
            Can also be an array or list of arrays of the length of the
            left DataFrame. These arrays are treated as if they are columns.
        right_on : label or list, or array-like
            Column or index level names to join on in the right DataFrame.
            Can also be an array or list of arrays of the length of the
            right DataFrame. These arrays are treated as if they are columns.
        left_index : bool, default False
            Use the index from the left DataFrame as the join key(s).
        right_index : bool, default False
            Use the index from the right DataFrame as the join key.
        sort : bool, default False
            Sort the join keys lexicographically in the result DataFrame.
            If False, the order of the join keys depends on the join type
            (see the `how` keyword).
        suffixes: Tuple[str, str], defaults to ('_x', '_y')
            Suffixes applied to overlapping column names on the left and right
            sides
        method : {‘hash’, ‘sort’}, default ‘hash’
            The implementation method to be used for the operation.

        Returns
        -------
        merged : DataFrame
        Examples
        --------
        >>> import cudf
        >>> df_a = cudf.DataFrame()
        >>> df_a['key'] = [0, 1, 2, 3, 4]
        >>> df_a['vals_a'] = [float(i + 10) for i in range(5)]
        >>> df_b = cudf.DataFrame()
        >>> df_b['key'] = [1, 2, 4]
        >>> df_b['vals_b'] = [float(i+10) for i in range(3)]
        >>> df_merged = df_a.merge(df_b, on=['key'], how='left')
        >>> df_merged.sort_values('key')  # doctest: +SKIP
           key  vals_a  vals_b
        3    0    10.0
        0    1    11.0    10.0
        1    2    12.0    11.0
        4    3    13.0
        2    4    14.0    12.0
        """
        if indicator:
            raise NotImplementedError(
                "Only indicator=False is currently supported"
            )

        if lsuffix or rsuffix:
            raise ValueError(
                "The lsuffix and rsuffix keywords have been replaced with the "
                "``suffixes=`` keyword.  "
                "Please provide the following instead: \n\n"
                "    suffixes=('%s', '%s')"
                % (lsuffix or "_x", rsuffix or "_y")
            )
        else:
            lsuffix, rsuffix = suffixes

        if type != "":
            warnings.warn(
                'type="' + type + '" parameter is deprecated.'
                'Use method="' + type + '" instead.',
                DeprecationWarning,
            )
            method = type

        lhs = self.copy(deep=False)
        rhs = right.copy(deep=False)

        # Compute merge
        gdf_result = super(DataFrame, lhs)._merge(
            rhs,
            on,
            left_on,
            right_on,
            left_index,
            right_index,
            lsuffix,
            rsuffix,
            how,
            method,
            sort=sort,
        )
        return gdf_result

    @annotate("JOIN", color="blue", domain="cudf_python")
    def join(
        self,
        other,
        on=None,
        how="left",
        lsuffix="",
        rsuffix="",
        sort=False,
        type="",
        method="hash",
    ):
        """Join columns with other DataFrame on index or on a key column.

        Parameters
        ----------
        other : DataFrame
        how : str
            Only accepts "left", "right", "inner", "outer"
        lsuffix, rsuffix : str
            The suffices to add to the left (*lsuffix*) and right (*rsuffix*)
            column names when avoiding conflicts.
        sort : bool
            Set to True to ensure sorted ordering.

        Returns
        -------
        joined : DataFrame

        Notes
        -----
        Difference from pandas:

        - *other* must be a single DataFrame for now.
        - *on* is not supported yet due to lack of multi-index support.
        """
        # Outer joins still use the old implementation
        if type != "":
            warnings.warn(
                'type="' + type + '" parameter is deprecated.'
                'Use method="' + type + '" instead.',
                DeprecationWarning,
            )
            method = type

        if how == "right":
            # libgdf doesn't support right join directly, we will swap the
            # dfs and use left join
            return other.join(
                self,
                other,
                how="left",
                lsuffix=rsuffix,
                rsuffix=lsuffix,
                sort=sort,
                method="hash",
            )

        same_names = set(self._data.names) & set(other._data.names)
        if same_names and not (lsuffix or rsuffix):
            raise ValueError(
                "there are overlapping columns but "
                "lsuffix and rsuffix are not defined"
            )

        lhs = DataFrame()
        rhs = DataFrame()

        idx_col_names = []
        if isinstance(self.index, cudf.core.multiindex.MultiIndex):
            if not isinstance(other.index, cudf.core.multiindex.MultiIndex):
                raise TypeError(
                    "Left index is MultiIndex, but right index is "
                    + type(other.index)
                )

            index_frame_l = self.index.copy().to_frame(index=False)
            index_frame_r = other.index.copy().to_frame(index=False)

            if (index_frame_l.columns != index_frame_r.columns).any():
                raise ValueError(
                    "Left and Right indice-column names must match."
                )

            for name in index_frame_l.columns:
                idx_col_name = str(uuid.uuid4())
                idx_col_names.append(idx_col_name)

                lhs[idx_col_name] = index_frame_l._data[name]
                rhs[idx_col_name] = index_frame_r._data[name]

        else:
            idx_col_names.append(str(uuid.uuid4()))
            lhs[idx_col_names[0]] = self.index._values
            rhs[idx_col_names[0]] = other.index._values

        for name, col in self._data.items():
            lhs[name] = col

        for name, col in other._data.items():
            rhs[name] = col

        lhs.reset_index(drop=True, inplace=True)
        rhs.reset_index(drop=True, inplace=True)

        cat_join = []
        for name in idx_col_names:
            if is_categorical_dtype(lhs[name]):

                lcats = lhs[name].cat.categories
                rcats = rhs[name].cat.categories

                def _set_categories(col, cats):
                    return col.cat._set_categories(
                        cats, is_unique=True
                    ).fillna(-1)

                if how == "left":
                    cats = lcats
                    rhs[name] = _set_categories(rhs[name], cats)
                elif how == "right":
                    cats = rcats
                    lhs[name] = _set_categories(lhs[name], cats)
                elif how in ["inner", "outer"]:
                    cats = column.as_column(lcats).append(rcats)
                    cats = (
                        Series(cats).drop_duplicates(ignore_index=True)._column
                    )

                    lhs[name] = _set_categories(lhs[name], cats)
                    lhs[name] = lhs[name]._column.as_numerical

                    rhs[name] = _set_categories(rhs[name], cats)
                    rhs[name] = rhs[name]._column.as_numerical

                cat_join.append((name, cats))

        if lsuffix == "":
            lsuffix = "l"
        if rsuffix == "":
            rsuffix = "r"

        df = lhs.merge(
            rhs,
            on=idx_col_names,
            how=how,
            suffixes=(lsuffix, rsuffix),
            method=method,
        )

        for name, cats in cat_join:

            if is_categorical_dtype(df[name]):
                codes = df[name]._column.codes
            else:
                codes = df[name]._column
            df[name] = column.build_categorical_column(
                categories=cats,
                codes=as_column(codes.base_data, dtype=codes.dtype),
                mask=codes.base_mask,
                size=codes.size,
                ordered=False,
                offset=codes.offset,
            )

        if sort and len(df):
            df = df.sort_values(idx_col_names)

        df = df.set_index(idx_col_names)
        # change index to None to better reflect pandas behavior
        df.index.name = None

        if len(idx_col_names) > 1:
            df.index.names = index_frame_l.columns
            for new_key, old_key in zip(index_frame_l.columns, idx_col_names):
                df.index._data[new_key] = df.index._data.pop(old_key)
        return df

    @copy_docstring(DataFrameGroupBy)
    def groupby(
        self,
        by=None,
        sort=True,
        as_index=True,
        level=None,
        dropna=True,
        method=None,
        group_keys=True,
    ):
        if group_keys is not True:
            raise NotImplementedError(
                "The group_keys keyword is not yet implemented"
            )
        if by is None and level is None:
            raise TypeError(
                "groupby() requires either by or level to be" "specified."
            )

        if method is not None:
            warnings.warn(
                "The 'method' argument is deprecated and will be unused",
                DeprecationWarning,
            )
        return DataFrameGroupBy(
            self,
            by=by,
            level=level,
            as_index=as_index,
            dropna=dropna,
            sort=sort,
        )

    @copy_docstring(Rolling)
    def rolling(
        self, window, min_periods=None, center=False, axis=0, win_type=None
    ):
        return Rolling(
            self,
            window,
            min_periods=min_periods,
            center=center,
            axis=axis,
            win_type=win_type,
        )

    def query(self, expr, local_dict={}):
        """
        Query with a boolean expression using Numba to compile a GPU kernel.

        See pandas.DataFrame.query.

        Parameters
        ----------

        expr : str
            A boolean expression. Names in expression refer to columns.
            `index` can be used instead of index name, but this is not
            supported for MultiIndex.

            Names starting with `@` refer to Python variables.

            An output value will be `null` if any of the input values are
            `null` regardless of expression.

        local_dict : dict
            Containing the local variable to be used in query.

        Returns
        -------

        filtered :  DataFrame

        Examples
        --------
        >>> import cudf
        >>> a = ('a', [1, 2, 2])
        >>> b = ('b', [3, 4, 5])
        >>> df = cudf.DataFrame([a, b])
        >>> expr = "(a == 2 and b == 4) or (b == 3)"
        >>> print(df.query(expr))
           a  b
        0  1  3
        1  2  4

        DateTime conditionals:

        >>> import numpy as np
        >>> import datetime
        >>> df = cudf.DataFrame()
        >>> data = np.array(['2018-10-07', '2018-10-08'], dtype='datetime64')
        >>> df['datetimes'] = data
        >>> search_date = datetime.datetime.strptime('2018-10-08', '%Y-%m-%d')
        >>> print(df.query('datetimes==@search_date'))
                        datetimes
        1 2018-10-08T00:00:00.000

        Using local_dict:

        >>> import numpy as np
        >>> import datetime
        >>> df = cudf.DataFrame()
        >>> data = np.array(['2018-10-07', '2018-10-08'], dtype='datetime64')
        >>> df['datetimes'] = data
        >>> search_date2 = datetime.datetime.strptime('2018-10-08', '%Y-%m-%d')
        >>> print(df.query('datetimes==@search_date',
        >>>         local_dict={'search_date':search_date2}))
                        datetimes
        1 2018-10-08T00:00:00.000
        """
        # can't use `annotate` decorator here as we inspect the calling
        # environment.
        with annotate("QUERY", color="purple", domain="cudf_python"):
            if self.empty:
                return self.copy()

            if not isinstance(local_dict, dict):
                raise TypeError(
                    "local_dict type: expected dict but found {!r}".format(
                        type(local_dict)
                    )
                )

            # Get calling environment
            callframe = inspect.currentframe().f_back
            callenv = {
                "locals": callframe.f_locals,
                "globals": callframe.f_globals,
                "local_dict": local_dict,
            }
            # Run query
            boolmask = queryutils.query_execute(self, expr, callenv)
            return self._apply_boolean_mask(boolmask)

    @applyutils.doc_apply()
    def apply_rows(
        self,
        func,
        incols,
        outcols,
        kwargs,
        pessimistic_nulls=True,
        cache_key=None,
    ):
        """
        Apply a row-wise user defined function.

        Parameters
        ----------
        {params}

        Examples
        --------
        The user function should loop over the columns and set the output for
        each row. Loop execution order is arbitrary, so each iteration of
        the loop **MUST** be independent of each other.

        When ``func`` is invoked, the array args corresponding to the
        input/output are strided so as to improve GPU parallelism.
        The loop in the function resembles serial code, but executes
        concurrently in multiple threads.

        >>> import cudf
        >>> import numpy as np
        >>> df = cudf.DataFrame()
        >>> nelem = 3
        >>> df['in1'] = np.arange(nelem)
        >>> df['in2'] = np.arange(nelem)
        >>> df['in3'] = np.arange(nelem)

        Define input columns for the kernel

        >>> in1 = df['in1']
        >>> in2 = df['in2']
        >>> in3 = df['in3']
        >>> def kernel(in1, in2, in3, out1, out2, kwarg1, kwarg2):
        ...     for i, (x, y, z) in enumerate(zip(in1, in2, in3)):
        ...         out1[i] = kwarg2 * x - kwarg1 * y
        ...         out2[i] = y - kwarg1 * z

        Call ``.apply_rows`` with the name of the input columns, the name and
        dtype of the output columns, and, optionally, a dict of extra
        arguments.

        >>> df.apply_rows(kernel,
        ...               incols=['in1', 'in2', 'in3'],
        ...               outcols=dict(out1=np.float64, out2=np.float64),
        ...               kwargs=dict(kwarg1=3, kwarg2=4))
           in1  in2  in3 out1 out2
        0    0    0    0  0.0  0.0
        1    1    1    1  1.0 -2.0
        2    2    2    2  2.0 -4.0
        """
        return applyutils.apply_rows(
            self,
            func,
            incols,
            outcols,
            kwargs,
            pessimistic_nulls,
            cache_key=cache_key,
        )

    @applyutils.doc_applychunks()
    def apply_chunks(
        self,
        func,
        incols,
        outcols,
        kwargs={},
        pessimistic_nulls=True,
        chunks=None,
        blkct=None,
        tpb=None,
    ):
        """
        Transform user-specified chunks using the user-provided function.

        Parameters
        ----------
        {params}
        {params_chunks}

        Examples
        --------

        For ``tpb > 1``, ``func`` is executed by ``tpb`` number of threads
        concurrently.  To access the thread id and count,
        use ``numba.cuda.threadIdx.x`` and ``numba.cuda.blockDim.x``,
        respectively (See `numba CUDA kernel documentation`_).

        .. _numba CUDA kernel documentation:\
        http://numba.pydata.org/numba-doc/latest/cuda/kernels.html

        In the example below, the *kernel* is invoked concurrently on each
        specified chunk. The *kernel* computes the corresponding output
        for the chunk.

        By looping over the range
        ``range(cuda.threadIdx.x, in1.size, cuda.blockDim.x)``, the *kernel*
        function can be used with any *tpb* in a efficient manner.

        >>> from numba import cuda
        >>> @cuda.jit
        ... def kernel(in1, in2, in3, out1):
        ...      for i in range(cuda.threadIdx.x, in1.size, cuda.blockDim.x):
        ...          x = in1[i]
        ...          y = in2[i]
        ...          z = in3[i]
        ...          out1[i] = x * y + z

        See also
        --------
        DataFrame.apply_rows
        """
        if chunks is None:
            raise ValueError("*chunks* must be defined")
        return applyutils.apply_chunks(
            self,
            func,
            incols,
            outcols,
            kwargs,
            pessimistic_nulls,
            chunks,
            tpb=tpb,
        )

    def hash_columns(self, columns=None):
        """Hash the given *columns* and return a new device array

        Parameters
        ----------
        columns : sequence of str; optional
            Sequence of column names. If columns is *None* (unspecified),
            all columns in the frame are used.
        """
        if columns is None:
            table_to_hash = self
        else:
            cols = [self[k]._column for k in columns]
            table_to_hash = Frame(data=OrderedColumnDict(zip(columns, cols)))

        return Series(table_to_hash._hash()).values

    def partition_by_hash(self, columns, nparts, keep_index=True):
        """Partition the dataframe by the hashed value of data in *columns*.

        Parameters
        ----------
        columns : sequence of str
            The names of the columns to be hashed.
            Must have at least one name.
        nparts : int
            Number of output partitions
        keep_index : boolean
            Whether to keep the index or drop it

        Returns
        -------
        partitioned: list of DataFrame
        """
        idx = (
            0
            if (self._index is None or keep_index is False)
            else self._index._num_columns
        )
        key_indices = [self._data.names.index(k) + idx for k in columns]
        outdf, offsets = self._hash_partition(key_indices, nparts, keep_index)
        # Slice into partition
        return [outdf[s:e] for s, e in zip(offsets, offsets[1:] + [None])]

    def replace(
        self,
        to_replace=None,
        value=None,
        inplace=False,
        limit=None,
        regex=False,
        method=None,
    ):
        """
        Replace values given in *to_replace* with *replacement*.

        Parameters
        ----------
        to_replace : numeric, str, list-like or dict
            Value(s) to replace.

            * numeric or str:

                - values equal to *to_replace* will be replaced
                  with *replacement*

            * list of numeric or str:

                - If *replacement* is also list-like,
                  *to_replace* and *replacement* must be of same length.

            * dict:

                - Dicts can be used to replace different values in different
                  columns. For example, `{'a': 1, 'z': 2}` specifies that the
                  value 1 in column `a` and the value 2 in column `z` should be
                  replaced with replacement*.
        value : numeric, str, list-like, or dict
            Value(s) to replace `to_replace` with. If a dict is provided, then
            its keys must match the keys in *to_replace*, and correponding
            values must be compatible (e.g., if they are lists, then they must
            match in length).
        inplace : bool, default False
            If True, in place.

        Returns
        -------
        result : DataFrame
            DataFrame after replacement.

        Examples
        --------
        >>> import cudf
        >>> gdf = cudf.DataFrame()
        >>> gdf['id']= [0, 1, 2, -1, 4, -1, 6]
        >>> gdf['id']= gdf['id'].replace(-1, None)
        >>> gdf
             id
        0     0
        1     1
        2     2
        3  null
        4     4
        5  null
        6     6

        Notes
        -----
        Parameters that are currently not supported are: `limit`, `regex`,
        `method`
        """
        if limit is not None:
            raise NotImplementedError("limit parameter is not implemented yet")

        if regex:
            raise NotImplementedError("regex parameter is not implemented yet")

        if method not in ("pad", None):
            raise NotImplementedError(
                "method parameter is not implemented yet"
            )

        outdf = super().replace(to_replace=to_replace, replacement=value)

        return self._mimic_inplace(outdf, inplace=inplace)

    def fillna(self, value, method=None, axis=None, inplace=False, limit=None):
        """Fill null values with ``value``.

        Parameters
        ----------
        value : scalar, Series-like or dict
            Value to use to fill nulls. If Series-like, null values
            are filled with values in corresponding indices.
            A dict can be used to provide different values to fill nulls
            in different columns.

        Returns
        -------
        result : DataFrame
            Copy with nulls filled.

        Examples
        --------
        >>> import cudf
        >>> gdf = cudf.DataFrame({'a': [1, 2, None], 'b': [3, None, 5]})
        >>> gdf.fillna(4).to_pandas()
        a  b
        0  1  3
        1  2  4
        2  4  5
        >>> gdf.fillna({'a': 3, 'b': 4}).to_pandas()
        a  b
        0  1  3
        1  2  4
        2  3  5
        """
        if inplace:
            outdf = {}  # this dict will just hold Nones
        else:
            outdf = self.copy()

        if not is_dict_like(value):
            value = dict.fromkeys(self.columns, value)

        for k in value:
            outdf[k] = self[k].fillna(
                value[k],
                method=method,
                axis=axis,
                inplace=inplace,
                limit=limit,
            )

        if not inplace:
            return outdf

    def describe(self, percentiles=None, include=None, exclude=None):
        """Compute summary statistics of a DataFrame's columns. For numeric
        data, the output includes the minimum, maximum, mean, median,
        standard deviation, and various quantiles. For object data, the output
        includes the count, number of unique values, the most common value, and
        the number of occurrences of the most common value.

        Parameters
        ----------
        percentiles : list-like, optional
            The percentiles used to generate the output summary statistics.
            If None, the default percentiles used are the 25th, 50th and 75th.
            Values should be within the interval [0, 1].

        include: str, list-like, optional
            The dtypes to be included in the output summary statistics. Columns
            of dtypes not included in this list will not be part of the output.
            If include='all', all dtypes are included. Default of None includes
            all numeric columns.

        exclude: str, list-like, optional
            The dtypes to be excluded from the output summary statistics.
            Columns of dtypes included in this list will not be part of the
            output. Default of None excludes no columns.

        Returns
        -------
        output_frame : DataFrame
            Summary statistics of relevant columns in the original dataframe.

        Examples
        --------
        Describing a ``Series`` containing numeric values.

        >>> import cudf
        >>> s = cudf.Series([1, 2, 3, 4, 5, 6, 7, 8, 9, 10])
        >>> print(s.describe())
           stats   values
        0  count     10.0
        1   mean      5.5
        2    std  3.02765
        3    min      1.0
        4    25%      2.5
        5    50%      5.5
        6    75%      7.5
        7    max     10.0

        Describing a ``DataFrame``. By default all numeric fields
        are returned.

        >>> gdf = cudf.DataFrame()
        >>> gdf['a'] = [1,2,3]
        >>> gdf['b'] = [1.0, 2.0, 3.0]
        >>> gdf['c'] = ['x', 'y', 'z']
        >>> gdf['d'] = [1.0, 2.0, 3.0]
        >>> gdf['d'] = gdf['d'].astype('float32')
        >>> print(gdf.describe())
           stats    a    b    d
        0  count  3.0  3.0  3.0
        1   mean  2.0  2.0  2.0
        2    std  1.0  1.0  1.0
        3    min  1.0  1.0  1.0
        4    25%  1.5  1.5  1.5
        5    50%  1.5  1.5  1.5
        6    75%  2.5  2.5  2.5
        7    max  3.0  3.0  3.0

        Using the ``include`` keyword to describe only specific dtypes.

        >>> gdf = cudf.DataFrame()
        >>> gdf['a'] = [1,2,3]
        >>> gdf['b'] = [1.0, 2.0, 3.0]
        >>> gdf['c'] = ['x', 'y', 'z']
        >>> print(gdf.describe(include='int'))
           stats    a
        0  count  3.0
        1   mean  2.0
        2    std  1.0
        3    min  1.0
        4    25%  1.5
        5    50%  1.5
        6    75%  2.5
        7    max  3.0
        """

        def _create_output_frame(data, percentiles=None):
            # hack because we don't support strings in indexes
            return DataFrame(
                {
                    col: data[col].describe(percentiles=percentiles)
                    for col in data.columns
                },
                index=Series(column.column_empty(0, dtype="int32"))
                .describe(percentiles=percentiles)
                .index,
            )

        if not include and not exclude:
            numeric_data = self.select_dtypes(np.number)
            output_frame = _create_output_frame(numeric_data, percentiles)

        elif include == "all":
            if exclude:
                raise ValueError("Cannot exclude when include='all'.")

            included_data = self.select_dtypes(np.number)
            output_frame = _create_output_frame(included_data, percentiles)
            logging.warning(
                "Describe does not yet include StringColumns or "
                "DatetimeColumns."
            )

        else:
            if not include:
                include = np.number

            included_data = self.select_dtypes(
                include=include, exclude=exclude
            )
            if included_data.empty:
                raise ValueError("No data of included types.")
            output_frame = _create_output_frame(included_data, percentiles)

        return output_frame

    def to_pandas(self):
        """
        Convert to a Pandas DataFrame.

        Examples
        --------
        >>> import cudf
        >>> a = ('a', [0, 1, 2])
        >>> b = ('b', [-3, 2, 0])
        >>> df = cudf.DataFrame([a, b])
        >>> type(df.to_pandas())
        <class 'pandas.core.frame.DataFrame'>
        """
        out_data = {}
        out_index = self.index.to_pandas()

        if not isinstance(self.columns, pd.Index):
            out_columns = self.columns.to_pandas()
        else:
            out_columns = self.columns

        for i, col_key in enumerate(self._data):
            out_data[i] = self._data[col_key].to_pandas(index=out_index)

        if isinstance(self.columns, Index):
            out_columns = self.columns.to_pandas()
            if isinstance(self.columns, cudf.core.multiindex.MultiIndex):
                if self.columns.names is not None:
                    out_columns.names = self.columns.names
            else:
                out_columns.name = self.columns.name

        out_df = pd.DataFrame(out_data, index=out_index)
        out_df.columns = out_columns
        return out_df

    @classmethod
    def from_pandas(cls, dataframe, nan_as_null=True):
        """
        Convert from a Pandas DataFrame.

        Raises
        ------
        TypeError for invalid input type.

        Examples
        --------
        >>> import cudf
        >>> import pandas as pd
        >>> data = [[0,1], [1,2], [3,4]]
        >>> pdf = pd.DataFrame(data, columns=['a', 'b'], dtype=int)
        >>> cudf.from_pandas(pdf)
        <cudf.DataFrame ncols=2 nrows=3 >
        """
        if not isinstance(dataframe, pd.DataFrame):
            raise TypeError("not a pandas.DataFrame")

        df = cls()
        # Set columns
        for col_name, col_value in dataframe.iteritems():
            # necessary because multi-index can return multiple
            # columns for a single key
            if len(col_value.shape) == 1:
                df[col_name] = column.as_column(
                    col_value.array, nan_as_null=nan_as_null
                )
            else:
                vals = col_value.values.T
                if vals.shape[0] == 1:
                    df[col_name] = column.as_column(
                        vals.flatten(), nan_as_null=nan_as_null
                    )
                else:
                    if isinstance(col_name, tuple):
                        col_name = str(col_name)
                    for idx in range(len(vals.shape)):
                        df[col_name] = column.as_column(
                            vals[idx], nan_as_null=nan_as_null
                        )

        # Set columns only if it is a MultiIndex
        if isinstance(dataframe.columns, pd.MultiIndex):
            df.columns = dataframe.columns

        # Set index
        if isinstance(dataframe.index, pd.MultiIndex):
            index = cudf.from_pandas(dataframe.index)
        else:
            index = dataframe.index
        result = df.set_index(index)

        return result

    def to_arrow(self, preserve_index=True):
        """
        Convert to a PyArrow Table.

        Examples
        --------
        >>> import cudf
        >>> a = ('a', [0, 1, 2])
        >>> b = ('b', [-3, 2, 0])
        >>> df = cudf.DataFrame([a, b])
        >>> df.to_arrow()
        pyarrow.Table
        None: int64
        a: int64
        b: int64
        """
        arrays = []
        names = []
        types = []
        index_names = []
        index_columns = []
        index_descriptors = []

        for name, col in self._data.items():
            names.append(name)
            arrow_col = col.to_arrow()
            arrays.append(arrow_col)
            types.append(arrow_col.type)

        index_name = pa.pandas_compat._index_level_name(self.index, 0, names)
        index_columns.append(self.index)

        # It would be better if we didn't convert this if we didn't have to,
        # but we first need better tooling for cudf --> pyarrow type
        # conversions
        if preserve_index:
            if isinstance(self.index, cudf.core.index.RangeIndex):
                descr = {
                    "kind": "range",
                    "name": self.index.name,
                    "start": self.index._start,
                    "stop": self.index._stop,
                    "step": 1,
                }
            else:
                index_arrow = self.index.to_arrow()
                descr = index_name
                types.append(index_arrow.type)
                arrays.append(index_arrow)
                names.append(index_name)
                index_names.append(index_name)
            index_descriptors.append(descr)

        # We may want to add additional metadata to this in the future, but
        # for now lets just piggyback off of what's done for Pandas
        metadata = pa.pandas_compat.construct_metadata(
            self,
            names,
            index_columns,
            index_descriptors,
            preserve_index,
            types,
        )

        return pa.Table.from_arrays(arrays, names=names, metadata=metadata)

    @classmethod
    def from_arrow(cls, table):
        """Convert from a PyArrow Table.

        Raises
        ------
        TypeError for invalid input type.

        **Notes**

        Does not support automatically setting index column(s) similar to how
        ``to_pandas`` works for PyArrow Tables.

        Examples
        --------
        >>> import pyarrow as pa
        >>> import cudf
        >>> data = [pa.array([1, 2, 3]), pa.array([4, 5, 6])]
        >>> batch = pa.RecordBatch.from_arrays(data, ['f0', 'f1'])
        >>> table = pa.Table.from_batches([batch])
        >>> cudf.DataFrame.from_arrow(table)
        <cudf.DataFrame ncols=2 nrows=3 >
        """

        if not isinstance(table, pa.Table):
            raise TypeError("not a pyarrow.Table")

        index_col = None
        dtypes = None
        if isinstance(table.schema.pandas_metadata, dict):
            metadata = table.schema.pandas_metadata
            index_col = metadata["index_columns"]
            dtypes = {
                col["field_name"]: col["pandas_type"]
                for col in metadata["columns"]
                if "field_name" in col
            }

        df = cls()
        for name, col in zip(table.schema.names, table.columns):
            if dtypes:
                dtype = dtypes[name]
                if dtype == "categorical":
                    dtype = "category"
                elif dtype == "date":
                    dtype = "datetime64[ms]"
            else:
                dtype = None

            df[name] = column.as_column(col, dtype=dtype)
        if index_col:
            if isinstance(index_col[0], dict):
                assert index_col[0]["kind"] == "range"
                df = df.set_index(
                    RangeIndex(
                        index_col[0]["start"],
                        index_col[0]["stop"],
                        name=index_col[0]["name"],
                    )
                )
            else:
                df = df.set_index(index_col[0])
                new_index_name = pa.pandas_compat._backwards_compatible_index_name(  # noqa: E501
                    df.index.name, df.index.name
                )
                df.index.name = new_index_name
        return df

    def to_records(self, index=True):
        """Convert to a numpy recarray

        Parameters
        ----------
        index : bool
            Whether to include the index in the output.

        Returns
        -------
        numpy recarray
        """
        members = [("index", self.index.dtype)] if index else []
        members += [(col, self[col].dtype) for col in self._data.names]
        dtype = np.dtype(members)
        ret = np.recarray(len(self), dtype=dtype)
        if index:
            ret["index"] = self.index.to_array()
        for col in self._data.names:
            ret[col] = self[col].to_array()
        return ret

    @classmethod
    def from_records(self, data, index=None, columns=None, nan_as_null=False):
        """Convert from a numpy recarray or structured array.

        Parameters
        ----------
        data : numpy structured dtype or recarray of ndim=2
        index : str
            The name of the index column in *data*.
            If None, the default index is used.
        columns : list of str
            List of column names to include.

        Returns
        -------
        DataFrame
        """
        if data.ndim != 1 and data.ndim != 2:
            raise ValueError(
                "records dimension expected 1 or 2 but found {!r}".format(
                    data.ndim
                )
            )

        num_cols = len(data[0])
        if columns is None and data.dtype.names is None:
            names = [i for i in range(num_cols)]

        elif data.dtype.names is not None:
            names = data.dtype.names

        else:
            if len(columns) != num_cols:
                msg = "columns length expected {!r} but found {!r}"
                raise ValueError(msg.format(num_cols, len(columns)))
            names = columns

        df = DataFrame()
        if data.ndim == 2:
            for i, k in enumerate(names):
                df[k] = Series(data[:, i], nan_as_null=nan_as_null)
        elif data.ndim == 1:
            for k in names:
                df[k] = Series(data[k], nan_as_null=nan_as_null)

        if index is not None:
            indices = data[index]
            return df.set_index(indices.astype(np.int64))
        return df

    @classmethod
    def from_gpu_matrix(
        self, data, index=None, columns=None, nan_as_null=False
    ):
        """Convert from a numba gpu ndarray.

        Parameters
        ----------
        data : numba gpu ndarray
        index : str, Index
            The name of the index column in `data` or an Index itself.
            If None, the default index is used.
        columns : list of str
            List of column names to include.

        Returns
        -------
        DataFrame
        """
        if data.ndim != 2:
            raise ValueError(
                "matrix dimension expected 2 but found {!r}".format(data.ndim)
            )

        if columns is None:
            names = [i for i in range(data.shape[1])]
        else:
            if len(columns) != data.shape[1]:
                msg = "columns length expected {!r} but found {!r}"
                raise ValueError(msg.format(data.shape[1], len(columns)))
            names = columns

        if index is not None and len(index) != data.shape[0]:
            msg = "index length expected {!r} but found {!r}"
            raise ValueError(msg.format(data.shape[0], len(index)))

        df = DataFrame()
        data = cupy.asfortranarray(cupy.asarray(data))
        for i, k in enumerate(names):
            df[k] = Series(data[:, i], nan_as_null=nan_as_null)

        if index is not None:
            if isinstance(index, cudf.Index):
                indices = index
            else:
                indices = data[index]
            return df.set_index(indices.astype(np.int64))

        return df

    def to_gpu_matrix(self):
        """Convert to a numba gpu ndarray



        Returns
        -------
        numba gpu ndarray
        """
        warnings.warn(
            "The to_gpu_matrix method will be deprecated"
            "in the future. use as_gpu_matrix instead.",
            DeprecationWarning,
        )
        return self.as_gpu_matrix()

    def _from_columns(cols, index=None, columns=None):
        """
        Construct a DataFrame from a list of Columns
        """
        df = cudf.DataFrame(dict(zip(range(len(cols)), cols)), index=index)
        if columns is not None:
            df.columns = columns
        return df

    def quantile(
        self,
        q=0.5,
        axis=0,
        numeric_only=True,
        interpolation="linear",
        columns=None,
        exact=True,
    ):
        """
        Return values at the given quantile.

        Parameters
        ----------

        q : float or array-like
            0 <= q <= 1, the quantile(s) to compute
        axis : int
            axis is a NON-FUNCTIONAL parameter
        numeric_only : boolean
            numeric_only is a NON-FUNCTIONAL parameter
        interpolation : {`linear`, `lower`, `higher`, `midpoint`, `nearest`}
            This parameter specifies the interpolation method to use,
            when the desired quantile lies between two data points i and j.
            Default 'linear'.
        columns : list of str
            List of column names to include.
        exact : boolean
            Whether to use approximate or exact quantile algorithm.

        Returns
        -------

        DataFrame

        """
        if axis not in (0, None):
            raise NotImplementedError("axis is not implemented yet")

        if not numeric_only:
            raise NotImplementedError("numeric_only is not implemented yet")
        if columns is None:
            columns = self._data.names

        result = DataFrame()

        for k in self._data.names:

            if k in columns:
                res = self[k].quantile(
                    q,
                    interpolation=interpolation,
                    exact=exact,
                    quant_index=False,
                )
                if not isinstance(res, numbers.Number) and len(res) == 0:
                    res = column.column_empty_like(
                        q, dtype="float64", masked=True, newsize=len(q)
                    )
                result[k] = column.as_column(res)

        if isinstance(q, numbers.Number):
            result = result.fillna(np.nan)
            result = result.iloc[0]
            result.index = as_index(self.columns)
            result.name = q
            return result
        else:
            q = list(map(float, q))
            result.index = q
            return result

    def quantiles(self, q=0.5, interpolation="nearest"):
        """
        Return values at the given quantile.

        Parameters
        ----------

        q : float or array-like
            0 <= q <= 1, the quantile(s) to compute
        interpolation : {`lower`, `higher`, `nearest`}
            This parameter specifies the interpolation method to use,
            when the desired quantile lies between two data points i and j.
            Default 'nearest'.

        Returns
        -------

        DataFrame

        """
        if isinstance(q, numbers.Number):
            q_is_number = True
            q = [float(q)]
        elif pd.api.types.is_list_like(q):
            q_is_number = False
        else:
            msg = "`q` must be either a single element or list"
            raise TypeError(msg)

        result = self._quantiles(q, interpolation.upper())

        if q_is_number:
            result = result.transpose()
            return Series(
                data=result._columns[0], index=result.index, name=q[0]
            )
        else:
            result.index = as_index(q)
            return result

    def isin(self, values):
        """
        Whether each element in the DataFrame is contained in values.

        Parameters
        ----------

        values : iterable, Series, DataFrame or dict
            The result will only be true at a location if all
            the labels match. If values is a Series, that’s the index.
            If values is a dict, the keys must be the column names,
            which must match. If values is a DataFrame, then both the
            index and column labels must match.

        Returns
        -------
        DataFrame:
            DataFrame of booleans showing whether each element in
            the DataFrame is contained in values.

        """

        if isinstance(values, dict):

            result_df = DataFrame()

            for col in self._data.names:
                if col in values:
                    val = values[col]
                    result_df[col] = self._data[col].isin(val)
                else:
                    result_df[col] = utils.scalar_broadcast_to(
                        False, len(self)
                    )

            result_df.index = self.index
            return result_df
        elif isinstance(values, Series):
            values = values.reindex(self.index)

            result = DataFrame()
            import numpy as np

            for col in self._data.names:
                if is_categorical_dtype(
                    self[col].dtype
                ) and is_categorical_dtype(values.dtype):
                    res = self._data[col].binary_operator("eq", values._column)
                    result[col] = res
                elif (
                    is_categorical_dtype(self[col].dtype)
                    or np.issubdtype(self[col].dtype, np.dtype("object"))
                ) or (
                    is_categorical_dtype(values.dtype)
                    or np.issubdtype(values.dtype, np.dtype("object"))
                ):
                    result[col] = utils.scalar_broadcast_to(False, len(self))
                else:
                    result[col] = self._data[col].binary_operator(
                        "eq", values._column
                    )

            result.index = self.index
            return result
        elif isinstance(values, DataFrame):
            values = values.reindex(self.index)

            result = DataFrame()
            for col in self._data.names:
                if col in values.columns:
                    result[col] = self._data[col].binary_operator(
                        "eq", values[col]._column
                    )
                else:
                    result[col] = utils.scalar_broadcast_to(False, len(self))
            result.index = self.index
            return result
        else:
            if not is_list_like(values):
                raise TypeError(
                    "only list-like or dict-like objects are "
                    "allowed to be passed to DataFrame.isin(), "
                    "you passed a "
                    "{0!r}".format(type(values).__name__)
                )

            result_df = DataFrame()

            for col in self._data.names:
                result_df[col] = self._data[col].isin(values)
            result_df.index = self.index
            return result_df

    #
    # Stats
    #
    def _prepare_for_rowwise_op(self):
        """Prepare a DataFrame for CuPy-based row-wise operations.
        """
        warnings.warn(
            "Row-wise operations currently only support int, float, "
            "and bool dtypes."
        )

        if any([col.nullable for col in self._columns]):
            msg = (
                "Row-wise operations do not currently support columns with "
                "null values. Consider removing them with .dropna() "
                "or using .fillna()."
            )
            raise ValueError(msg)

        filtered = self.select_dtypes(include=[np.number, np.bool])
        common_dtype = np.find_common_type(filtered.dtypes, [])
        coerced = filtered.astype(common_dtype)
        return coerced

    def count(self, axis=0, level=None, numeric_only=False, **kwargs):
        """
        Count non-NA cells for each column or row.

        The values None, NaN, NaT are considered NA.

        Returns
        -------
        Series
            For each column/row the number of non-NA/null entries.

        Notes
        -----
        Parameters currently not supported are `axis`, `level`, `numeric_only`.

        Examples
        --------
        >>> import cudf
        >>> import numpy as np
        >>> df = cudf.DataFrame({"Person":
                   ["John", "Myla", "Lewis", "John", "Myla"],
                   "Age": [24., np.nan, 21., 33, 26],
                   "Single": [False, True, True, True, False]})
        >>> df.count()
        Person    5
        Age       4
        Single    5
        dtype: int64
        """
        return self._apply_support_method(
            "count",
            axis=axis,
            level=level,
            numeric_only=numeric_only,
            **kwargs,
        )

    def min(
        self,
        axis=None,
        skipna=None,
        dtype=None,
        level=None,
        numeric_only=None,
        **kwargs,
    ):
        """
        Return the minimum of the values in the DataFrame.

        Parameters
        ----------

        skipna: bool, default True
            Exclude NA/null values when computing the result.

        dtype: data type
            Data type to cast the result to.

        Returns
        -------
        Series

        Notes
        -----
        Parameters currently not supported are `axis`, `level`, `numeric_only`.

        Examples
        --------
        >>> import cudf
        >>> df = cudf.DataFrame({'a': [1, 2, 3, 4], 'b': [7, 8, 9, 10]})
        >>> df.min()
        a    1
        b    7
        dtype: int64
        """
        return self._apply_support_method(
            "min",
            axis=axis,
            skipna=skipna,
            dtype=dtype,
            level=level,
            numeric_only=numeric_only,
            **kwargs,
        )

    def max(
        self,
        axis=None,
        skipna=None,
        dtype=None,
        level=None,
        numeric_only=None,
        **kwargs,
    ):
        """
        Return the maximum of the values in the DataFrame.

        Parameters
        ----------

        skipna: bool, default True
            Exclude NA/null values when computing the result.

        dtype: data type
            Data type to cast the result to.

        Returns
        -------
        Series

        Notes
        -----
        Parameters currently not supported are `axis`, `level`, `numeric_only`.

        Examples
        --------
        >>> import cudf
        >>> df = cudf.DataFrame({'a': [1, 2, 3, 4], 'b': [7, 8, 9, 10]})
        >>> df.max()
        a     4
        b    10
        dtype: int64
        """
        return self._apply_support_method(
            "max",
            axis=axis,
            skipna=skipna,
            dtype=dtype,
            level=level,
            numeric_only=numeric_only,
            **kwargs,
        )

    def sum(
        self,
        axis=None,
        skipna=None,
        dtype=None,
        level=None,
        numeric_only=None,
        min_count=0,
        **kwargs,
    ):
        """
        Return sum of the values in the DataFrame.

        Parameters
        ----------

        skipna: bool, default True
            Exclude NA/null values when computing the result.

        dtype: data type
            Data type to cast the result to.

        min_count: int, default 0
            The required number of valid values to perform the operation.
            If fewer than min_count non-NA values are present the result
            will be NA.

            The default being 0. This means the sum of an all-NA or empty
            Series is 0, and the product of an all-NA or empty Series is 1.

        Returns
        -------
        Series

        Notes
        -----
        Parameters currently not supported are `axis`, `level`, `numeric_only`.

        Examples
        --------
        >>> import cudf
        >>> df = cudf.DataFrame({'a': [1, 2, 3, 4], 'b': [7, 8, 9, 10]})
        >>> df.sum()
        a    10
        b    34
        dtype: int64
        """
        return self._apply_support_method(
            "sum",
            axis=axis,
            skipna=skipna,
            dtype=dtype,
            level=level,
            numeric_only=numeric_only,
            min_count=min_count,
            **kwargs,
        )

    def product(
        self,
        axis=None,
        skipna=None,
        dtype=None,
        level=None,
        numeric_only=None,
        min_count=0,
        **kwargs,
    ):
        """
        Return product of the values in the DataFrame.

        Parameters
        ----------

        skipna: bool, default True
            Exclude NA/null values when computing the result.

        dtype: data type
            Data type to cast the result to.

        min_count: int, default 0
            The required number of valid values to perform the operation.
            If fewer than min_count non-NA values are present the result
            will be NA.

            The default being 0. This means the sum of an all-NA or empty
            Series is 0, and the product of an all-NA or empty Series is 1.

        Returns
        -------
        Series

        Notes
        -----
        Parameters currently not supported are `axis`, `level`, `numeric_only`.

        Examples
        --------
        >>> import cudf
        >>> df = cudf.DataFrame({'a': [1, 2, 3, 4], 'b': [7, 8, 9, 10]})
        >>> df.product()
        a      24
        b    5040
        dtype: int64
        """
        return self._apply_support_method(
            "prod",
            axis=axis,
            skipna=skipna,
            dtype=dtype,
            level=level,
            numeric_only=numeric_only,
            min_count=min_count,
            **kwargs,
        )

    def prod(
        self,
        axis=None,
        skipna=None,
        dtype=None,
        level=None,
        numeric_only=None,
        min_count=0,
        **kwargs,
    ):
        """
        Return product of the values in the DataFrame.

        Parameters
        ----------

        skipna: bool, default True
            Exclude NA/null values when computing the result.

        dtype: data type
            Data type to cast the result to.

        min_count: int, default 0
            The required number of valid values to perform the operation.
            If fewer than min_count non-NA values are present the result
            will be NA.

            The default being 0. This means the sum of an all-NA or empty
            Series is 0, and the product of an all-NA or empty Series is 1.

        Returns
        -------
        scalar

        Notes
        -----
        Parameters currently not supported are `axis`, `level`, `numeric_only`.

        Examples
        --------
        >>> import cudf
        >>> df = cudf.DataFrame({'a': [1, 2, 3, 4], 'b': [7, 8, 9, 10]})
        >>> df.prod()
        a      24
        b    5040
        dtype: int64
        """
        return self.product(
            axis=axis,
            skipna=skipna,
            dtype=dtype,
            level=level,
            numeric_only=numeric_only,
            min_count=min_count,
            **kwargs,
        )

    def cummin(self, axis=None, skipna=True, *args, **kwargs):
        """
        Return cumulative minimum of the DataFrame.

        Parameters
        ----------

        skipna: bool, default True
            Exclude NA/null values. If an entire row/column is NA,
            the result will be NA.

        Returns
        -------
        DataFrame

        Notes
        -----
        Parameters currently not supported is `axis`

        Examples
        --------
        >>> import cudf
        >>> df = cudf.DataFrame({'a': [1, 2, 3, 4], 'b': [7, 8, 9, 10]})
        >>> df.cummin()
           a  b
        0  1  7
        1  1  7
        2  1  7
        3  1  7
        """
        return self._apply_support_method(
            "cummin", axis=axis, skipna=skipna, *args, **kwargs
        )

    def cummax(self, axis=None, skipna=True, *args, **kwargs):
        """
        Return cumulative maximum of the DataFrame.

        Parameters
        ----------

        skipna: bool, default True
            Exclude NA/null values. If an entire row/column is NA,
            the result will be NA.

        Returns
        -------
        DataFrame

        Notes
        -----
        Parameters currently not supported is `axis`

        Examples
        --------
        >>> import cudf
        >>> df = cudf.DataFrame({'a': [1, 2, 3, 4], 'b': [7, 8, 9, 10]})
        >>> df.cummax()
           a   b
        0  1   7
        1  2   8
        2  3   9
        3  4  10
        """
        return self._apply_support_method(
            "cummax", axis=axis, skipna=skipna, *args, **kwargs
        )

    def cumsum(self, axis=None, skipna=True, *args, **kwargs):
        """
        Return cumulative sum of the DataFrame.

        Parameters
        ----------

        skipna: bool, default True
            Exclude NA/null values. If an entire row/column is NA,
            the result will be NA.


        Returns
        -------
        DataFrame

        Notes
        -----
        Parameters currently not supported is `axis`

        Examples
        --------
        >>> import cudf
        >>> df = cudf.DataFrame({'a': [1, 2, 3, 4], 'b': [7, 8, 9, 10]})
        >>> s.cumsum()
            a   b
        0   1   7
        1   3  15
        2   6  24
        3  10  34
        """
        return self._apply_support_method(
            "cumsum", axis=axis, skipna=skipna, *args, **kwargs
        )

    def cumprod(self, axis=None, skipna=True, *args, **kwargs):
        """
        Return cumulative product of the DataFrame.

        Parameters
        ----------

        skipna: bool, default True
            Exclude NA/null values. If an entire row/column is NA,
            the result will be NA.

        Returns
        -------
        DataFrame

        Notes
        -----
        Parameters currently not supported is `axis`

        Examples
        --------
        >>> import cudf
        >>> df = cudf.DataFrame({'a': [1, 2, 3, 4], 'b': [7, 8, 9, 10]})
        >>> s.cumprod()
            a     b
        0   1     7
        1   2    56
        2   6   504
        3  24  5040
        """
        return self._apply_support_method(
            "cumprod", axis=axis, skipna=skipna, *args, **kwargs
        )

    def mean(
        self, axis=None, skipna=None, level=None, numeric_only=None, **kwargs
    ):
        """
        Return the mean of the values for the requested axis.
        Parameters
        ----------
        axis : {index (0), columns (1)}
            Axis for the function to be applied on.
        skipna : bool, default True
            Exclude NA/null values when computing the result.
        level : int or level name, default None
            If the axis is a MultiIndex (hierarchical), count along a
            particular level, collapsing into a Series.
        numeric_only : bool, default None
            Include only float, int, boolean columns. If None, will attempt to
            use everything, then use only numeric data. Not implemented for
            Series.
        **kwargs
            Additional keyword arguments to be passed to the function.
        Returns
        -------
        mean : Series or DataFrame (if level specified)

        Examples
        --------
        >>> import cudf
        >>> df = cudf.DataFrame({'a': [1, 2, 3, 4], 'b': [7, 8, 9, 10]})
        >>> df.mean()
        a    2.5
        b    8.5
        dtype: float64
        """
        return self._apply_support_method(
            "mean",
            axis=axis,
            skipna=skipna,
            level=level,
            numeric_only=numeric_only,
            **kwargs,
        )

    def std(
        self,
        axis=None,
        skipna=None,
        level=None,
        ddof=1,
        numeric_only=None,
        **kwargs,
    ):
        """
        Return sample standard deviation of the DataFrame.

        Normalized by N-1 by default. This can be changed using
        the ddof argument

        Parameters
        ----------

        skipna: bool, default True
            Exclude NA/null values. If an entire row/column is NA, the result
            will be NA.

        ddof: int, default 1
            Delta Degrees of Freedom. The divisor used in calculations
            is N - ddof, where N represents the number of elements.

        Returns
        -------
        Series

        Notes
        -----
        Parameters currently not supported are `axis`, `level` and
        `numeric_only`

        Examples
        --------
        >>> import cudf
        >>> df = cudf.DataFrame({'a': [1, 2, 3, 4], 'b': [7, 8, 9, 10]})
        >>> df.std()
        a    1.290994
        b    1.290994
        dtype: float64
        """

        return self._apply_support_method(
            "std",
            axis=axis,
            skipna=skipna,
            level=level,
            ddof=ddof,
            numeric_only=numeric_only,
            **kwargs,
        )

    def var(
        self,
        axis=None,
        skipna=None,
        level=None,
        ddof=1,
        numeric_only=None,
        **kwargs,
    ):
        """
        Return unbiased variance of the DataFrame.

        Normalized by N-1 by default. This can be changed using the
        ddof argument

        Parameters
        ----------

        skipna: bool, default True
            Exclude NA/null values. If an entire row/column is NA, the result
            will be NA.

        ddof: int, default 1
            Delta Degrees of Freedom. The divisor used in calculations is
            N - ddof, where N represents the number of elements.

        Returns
        -------
        scalar

        Notes
        -----
        Parameters currently not supported are `axis`, `level` and
        `numeric_only`

        Examples
        --------
        >>> import cudf
        >>> df = cudf.DataFrame({'a': [1, 2, 3, 4], 'b': [7, 8, 9, 10]})
        >>> df.var()
        a    1.666667
        b    1.666667
        dtype: float64
        """
        return self._apply_support_method(
            "var",
            axis=axis,
            skipna=skipna,
            level=level,
            ddof=ddof,
            numeric_only=numeric_only,
            **kwargs,
        )

    def kurtosis(
        self, axis=None, skipna=None, level=None, numeric_only=None, **kwargs
    ):
        """
        Return Fisher's unbiased kurtosis of a sample.

        Kurtosis obtained using Fisher’s definition of
        kurtosis (kurtosis of normal == 0.0). Normalized by N-1.

        Parameters
        ----------

        skipna: bool, default True
            Exclude NA/null values when computing the result.

        Returns
        -------
        Series

        Notes
        -----
        Parameters currently not supported are `axis`, `level` and
        `numeric_only`

        Examples
        --------
        >>> import cudf
        >>> df = cudf.DataFrame({'a': [1, 2, 3, 4], 'b': [7, 8, 9, 10]})
        >>> df.kurt()
        a   -1.2
        b   -1.2
        dtype: float64
        """
        if numeric_only not in (None, True):
            msg = "Kurtosis only supports int, float, and bool dtypes."
            raise NotImplementedError(msg)

        self = self.select_dtypes(include=[np.number, np.bool])
        return self._apply_support_method(
            "kurtosis",
            axis=axis,
            skipna=skipna,
            level=level,
            numeric_only=numeric_only,
            **kwargs,
        )

    # Alias for kurtosis.
    kurt = kurtosis

    def skew(
        self, axis=None, skipna=None, level=None, numeric_only=None, **kwargs
    ):
        """
        Return unbiased Fisher-Pearson skew of a sample.

        Parameters
        ----------
        skipna: bool, default True
            Exclude NA/null values when computing the result.

        Returns
        -------
        Series

        Notes
        -----
        Parameters currently not supported are `axis`, `level` and
        `numeric_only`

        Examples
        --------
        >>> import cudf
        >>> df = cudf.DataFrame({'a': [3, 2, 3, 4], 'b': [7, 8, 10, 10]})
        >>> df.skew()
        a    0.00000
        b   -0.37037
        dtype: float64
        """
        if numeric_only not in (None, True):
            msg = "Skew only supports int, float, and bool dtypes."
            raise NotImplementedError(msg)

        self = self.select_dtypes(include=[np.number, np.bool])
        return self._apply_support_method(
            "skew",
            axis=axis,
            skipna=skipna,
            level=level,
            numeric_only=numeric_only,
            **kwargs,
        )

    def all(self, axis=0, bool_only=None, skipna=True, level=None, **kwargs):
        """
        Return whether all elements are True in DataFrame.

        Parameters
        ----------

        skipna: bool, default True
            Exclude NA/null values. If the entire row/column is NA and
            skipna is True, then the result will be True, as for an
            empty row/column.
            If skipna is False, then NA are treated as True, because
            these are not equal to zero.

        Returns
        -------
        Series

        Notes
        -----
        Parameters currently not supported are `axis`, `bool_only`, `level`.

        Examples
        --------
        >>> import cudf
        >>> df = cudf.DataFrame({'a': [3, 2, 3, 4], 'b': [7, 0, 10, 10]})
        >>> df.all()
        a     True
        b    False
        dtype: bool
        """
        if bool_only:
            return self.select_dtypes(include="bool")._apply_support_method(
                "all",
                axis=axis,
                bool_only=bool_only,
                skipna=skipna,
                level=level,
                **kwargs,
            )
        return self._apply_support_method(
            "all",
            axis=axis,
            bool_only=bool_only,
            skipna=skipna,
            level=level,
            **kwargs,
        )

    def any(self, axis=0, bool_only=None, skipna=True, level=None, **kwargs):
        """
        Return whether any elements is True in DataFrame.

        Parameters
        ----------

        skipna: bool, default True
            Exclude NA/null values. If the entire row/column is NA and
            skipna is True, then the result will be False, as for an
            empty row/column.
            If skipna is False, then NA are treated as True, because
            these are not equal to zero.

        Returns
        -------
        Series

        Notes
        -----
        Parameters currently not supported are `axis`, `bool_only`, `level`.

        Examples
        --------
        >>> import cudf
        >>> df = cudf.DataFrame({'a': [3, 2, 3, 4], 'b': [7, 0, 10, 10]})
        >>> df.any()
        a    True
        b    True
        dtype: bool
        """
        if bool_only:
            return self.select_dtypes(include="bool")._apply_support_method(
                "any",
                axis=axis,
                bool_only=bool_only,
                skipna=skipna,
                level=level,
                **kwargs,
            )
        return self._apply_support_method(
            "any",
            axis=axis,
            bool_only=bool_only,
            skipna=skipna,
            level=level,
            **kwargs,
        )

    def _apply_support_method(self, method, axis=0, *args, **kwargs):
        assert axis in (None, 0, 1)

        if axis in (None, 0):
            result = [
                getattr(self[col], method)(*args, **kwargs)
                for col in self._data.names
            ]

            if isinstance(result[0], Series):
                support_result = result
                result = DataFrame(index=support_result[0].index)
                for idx, col in enumerate(self._data.names):
                    result[col] = support_result[idx]
            else:
                result = Series(result)
                result = result.set_index(self._data.names)
            return result

        elif axis == 1:
            # for dask metadata compatibility
            skipna = kwargs.pop("skipna", None)
            if skipna not in (None, True, 1):
                msg = "Row-wise operations currently do not \
                    support `skipna=False`."
                raise NotImplementedError(msg)

            level = kwargs.pop("level", None)
            if level not in (None,):
                msg = "Row-wise operations currently do not \
                    support `level`."
                raise NotImplementedError(msg)

            numeric_only = kwargs.pop("numeric_only", None)
            if numeric_only not in (None, True):
                msg = "Row-wise operations currently do not \
                    support `numeric_only=False`."
                raise NotImplementedError(msg)

            min_count = kwargs.pop("min_count", None)
            if min_count not in (None, 0):
                msg = "Row-wise operations currently do not \
                        support `min_count`."
                raise NotImplementedError(msg)

            bool_only = kwargs.pop("bool_only", None)
            if bool_only not in (None, True):
                msg = "Row-wise operations currently do not \
                        support `bool_only`."
                raise NotImplementedError(msg)

            prepared = self._prepare_for_rowwise_op()
            arr = cupy.asarray(prepared.as_gpu_matrix())

            result = getattr(arr, method)(axis=1, **kwargs)

            if len(result.shape) == 1:
                return Series(result, index=self.index)
            else:
                result_df = DataFrame.from_gpu_matrix(result).set_index(
                    self.index
                )
                result_df.columns = prepared.columns
                return result_df

    def _columns_view(self, columns):
        """
        Return a subset of the DataFrame's columns as a view.
        """
        result_columns = OrderedDict({})
        for col in columns:
            result_columns[col] = self._data[col]
        return DataFrame(result_columns, index=self.index)

    def select_dtypes(self, include=None, exclude=None):
        """Return a subset of the DataFrame’s columns based on the column dtypes.

        Parameters
        ----------
        include : str or list
            which columns to include based on dtypes
        exclude : str or list
            which columns to exclude based on dtypes

        """

        # code modified from:
        # https://github.com/pandas-dev/pandas/blob/master/pandas/core/frame.py#L3196

        if not isinstance(include, (list, tuple)):
            include = (include,) if include is not None else ()
        if not isinstance(exclude, (list, tuple)):
            exclude = (exclude,) if exclude is not None else ()

        df = DataFrame(index=self.index)

        # cudf_dtype_from_pydata_dtype can distinguish between
        # np.float and np.number
        selection = tuple(map(frozenset, (include, exclude)))

        if not any(selection):
            raise ValueError(
                "at least one of include or exclude must be \
                             nonempty"
            )

        include, exclude = map(
            lambda x: frozenset(map(cudf_dtype_from_pydata_dtype, x)),
            selection,
        )

        # can't both include AND exclude!
        if not include.isdisjoint(exclude):
            raise ValueError(
                "include and exclude overlap on {inc_ex}".format(
                    inc_ex=(include & exclude)
                )
            )

        # include all subtypes
        include_subtypes = set()
        for dtype in self.dtypes:
            for i_dtype in include:
                # category handling
                if is_categorical_dtype(i_dtype):
                    include_subtypes.add(i_dtype)
                elif issubclass(dtype.type, i_dtype):
                    include_subtypes.add(dtype.type)

        # exclude all subtypes
        exclude_subtypes = set()
        for dtype in self.dtypes:
            for e_dtype in exclude:
                # category handling
                if is_categorical_dtype(e_dtype):
                    exclude_subtypes.add(e_dtype)
                elif issubclass(dtype.type, e_dtype):
                    exclude_subtypes.add(dtype.type)

        include_all = set(
            [cudf_dtype_from_pydata_dtype(d) for d in self.dtypes]
        )

        if include:
            inclusion = include_all & include_subtypes
        elif exclude:
            inclusion = include_all
        else:
            inclusion = set()
        # remove all exclude types
        inclusion = inclusion - exclude_subtypes

        for k, col in self._data.items():
            infered_type = cudf_dtype_from_pydata_dtype(col.dtype)
            if infered_type in inclusion:
                df.insert(len(df._data), k, col)

        return df

    @ioutils.doc_to_parquet()
    def to_parquet(self, path, *args, **kwargs):
        """{docstring}"""
        import cudf.io.parquet as pq

        return pq.to_parquet(self, path, *args, **kwargs)

    @ioutils.doc_to_feather()
    def to_feather(self, path, *args, **kwargs):
        """{docstring}"""
        import cudf.io.feather as feather

        feather.to_feather(self, path, *args, **kwargs)

    @ioutils.doc_to_json()
    def to_json(self, path_or_buf=None, *args, **kwargs):
        """{docstring}"""
        import cudf.io.json as json

        return json.to_json(self, path_or_buf=path_or_buf, *args, **kwargs)

    @ioutils.doc_to_hdf()
    def to_hdf(self, path_or_buf, key, *args, **kwargs):
        """{docstring}"""
        import cudf.io.hdf as hdf

        hdf.to_hdf(path_or_buf, key, self, *args, **kwargs)

    @ioutils.doc_to_dlpack()
    def to_dlpack(self):
        """{docstring}"""
        import cudf.io.dlpack as dlpack

        return dlpack.to_dlpack(self)

    @ioutils.doc_to_csv()
    def to_csv(
        self,
        path=None,
        sep=",",
        na_rep="",
        columns=None,
        header=True,
        index=True,
        line_terminator="\n",
        chunksize=None,
    ):
        """{docstring}"""
        import cudf.io.csv as csv

        return csv.to_csv(
            self,
            path,
            sep,
            na_rep,
            columns,
            header,
            index,
            line_terminator,
            chunksize,
        )

    @ioutils.doc_to_orc()
    def to_orc(self, fname, compression=None, *args, **kwargs):
        """{docstring}"""
        import cudf.io.orc as orc

        orc.to_orc(self, fname, compression, *args, **kwargs)

    def stack(self, level=-1, dropna=True):
        """Stack the prescribed level(s) from columns to index

        Return a reshaped Series

        Parameters
        ----------
        dropna : bool, default True
            Whether to drop rows in the resulting Series with missing values.

        Returns
        -------
        The stacked cudf.Series

        Examples
        --------
        >>> import cudf
        >>> df = cudf.DataFrame({'a':[0,1,3], 'b':[1,2,4]})
        >>> df.stack()
        0  a    0
           b    1
        1  a    1
           b    2
        2  a    3
           b    4
        dtype: int64
        """
        assert level in (None, -1)
        repeated_index = self.index.repeat(self.shape[1])
        name_index = Frame({0: self._column_names}).tile(self.shape[0])
        new_index = list(repeated_index._columns) + [name_index._columns[0]]
        new_index = cudf.core.multiindex.MultiIndex.from_frame(
            DataFrame(dict(zip(range(0, len(new_index)), new_index)))
        )

        # Collect datatypes and cast columns as that type
        common_type = np.result_type(*self.dtypes)
        homogenized = DataFrame(
            {
                c: (
                    self._data[c].astype(common_type)
                    if not np.issubdtype(self._data[c].dtype, common_type)
                    else self._data[c]
                )
                for c in self._data
            }
        )

        data_col = libcudf.reshape.interleave_columns(homogenized)

        result = Series(data=data_col, index=new_index)
        if dropna:
            return result.dropna()
        else:
            return result

    def cov(self, **kwargs):
        """Compute the covariance matrix of a DataFrame.
        Parameters
        ----------
        **kwargs
            Keyword arguments to be passed to cupy.cov
        Returns
        -------
        cov : DataFrame
        """
        cov = cupy.cov(self.values, rowvar=False)
        df = DataFrame.from_gpu_matrix(cupy.asfortranarray(cov)).set_index(
            self.columns
        )
        df.columns = self.columns
        return df

    def corr(self):
        """Compute the correlation matrix of a DataFrame.
        """
        corr = cupy.corrcoef(self.values, rowvar=False)
        df = DataFrame.from_gpu_matrix(cupy.asfortranarray(corr)).set_index(
            self.columns
        )
        df.columns = self.columns
        return df


def from_pandas(obj):
    """
    Convert certain Pandas objects into the cudf equivalent.

    Supports DataFrame, Series, Index, or MultiIndex.

    Raises
    ------
    TypeError for invalid input type.

    Examples
    --------
    >>> import cudf
    >>> import pandas as pd
    >>> data = [[0, 1], [1, 2], [3, 4]]
    >>> pdf = pd.DataFrame(data, columns=['a', 'b'], dtype=int)
    >>> cudf.from_pandas(pdf)
    <cudf.DataFrame ncols=2 nrows=3 >
    """
    if isinstance(obj, pd.DataFrame):
        return DataFrame.from_pandas(obj)
    elif isinstance(obj, pd.Series):
        return Series.from_pandas(obj)
    elif isinstance(obj, pd.MultiIndex):
        return cudf.MultiIndex.from_pandas(obj)
    elif isinstance(obj, pd.RangeIndex):
        if obj._step and obj._step != 1:
            raise ValueError("cudf RangeIndex requires step == 1")
        return cudf.core.index.RangeIndex(
            obj._start, stop=obj._stop, name=obj.name
        )
    elif isinstance(obj, pd.Index):
        return cudf.Index.from_pandas(obj)
    elif isinstance(obj, pd.CategoricalDtype):
        return cudf.CategoricalDtype.from_pandas(obj)
    else:
        raise TypeError(
            "from_pandas only accepts Pandas Dataframes, Series, "
            "Index, RangeIndex and MultiIndex objects. "
            "Got %s" % type(obj)
        )


def merge(left, right, *args, **kwargs):
    return left.merge(right, *args, **kwargs)


# a bit of fanciness to inject doctstring with left parameter
merge_doc = DataFrame.merge.__doc__
idx = merge_doc.find("right")
merge.__doc__ = "".join(
    [merge_doc[:idx], "\n\tleft : DataFrame\n\t", merge_doc[idx:]]
)


def _align_indices(lhs, rhs):
    """
    Internal util to align the indices of two DataFrames. Returns a tuple of
    the aligned dataframes, or the original arguments if the indices are the
    same, or if rhs isn't a DataFrame.
    """
    lhs_out, rhs_out = lhs, rhs
    if isinstance(rhs, DataFrame) and not lhs.index.equals(rhs.index):
        df = lhs.merge(
            rhs,
            sort=True,
            how="outer",
            left_index=True,
            right_index=True,
            suffixes=("_x", "_y"),
        )
        df = df.sort_index()
        lhs_out = DataFrame(index=df.index)
        rhs_out = DataFrame(index=df.index)
        common = set(lhs.columns) & set(rhs.columns)
        common_x = set(["{}_x".format(x) for x in common])
        common_y = set(["{}_y".format(x) for x in common])
        for col in df.columns:
            if col in common_x:
                lhs_out[col[:-2]] = df[col]
            elif col in common_y:
                rhs_out[col[:-2]] = df[col]
            elif col in lhs:
                lhs_out[col] = df[col]
            elif col in rhs:
                rhs_out[col] = df[col]

    return lhs_out, rhs_out


def _setitem_with_dataframe(input_df, replace_df, input_cols=None, mask=None):
    """
        This function sets item dataframes relevant columns with replacement df
        :param input_df: Dataframe to be modified inplace
        :param replace_df: Replacement DataFrame to replace values with
        :param input_cols: columns to replace in the input dataframe
        :param mask: boolean mask in case of masked replacing
    """

    if input_cols is None:
        input_cols = input_df.columns

    if len(input_cols) != len(replace_df.columns):
        raise ValueError(
            "Number of Input Columns must be same replacement Dataframe"
        )

    for col_1, col_2 in zip(input_cols, replace_df.columns):
        if col_1 in input_df.columns:
            if mask is not None:
                input_df._data[col_1][mask] = column.as_column(
                    replace_df[col_2]
                )
            else:
                input_df._data[col_1] = column.as_column(replace_df[col_2])
        else:
            if mask is not None:
                raise ValueError("Can not insert new column with a bool mask")
            else:
                # handle append case
                input_df.insert(len(input_df._data), col_1, replace_df[col_2])


<<<<<<< HEAD
def to_datetime(
    arg,
    errors="raise",
    dayfirst=False,
    yearfirst=False,
    utc=None,
    format=None,
    exact=True,
    unit=None,
    infer_datetime_format=False,
    origin="unix",
    cache=True,
):
    """
    Convert argument to datetime.

    Parameters
    ----------
    arg : int, float, str, datetime, list, tuple, 1-d array,
        Series DataFrame/dict-like
        The object to convert to a datetime.
    errors : {'ignore', 'raise', 'coerce', 'warn'}, default 'raise'
        - If 'raise', then invalid parsing will raise an exception.
        - If 'coerce', then invalid parsing will be set as NaT.
        - If 'warn' : prints last exceptions as warnings and
            return the input.
        - If 'ignore', then invalid parsing will return the input.
    dayfirst : bool, default False
        Specify a date parse order if `arg` is str or its list-likes.
        If True, parses dates with the day first, eg 10/11/12 is parsed as
        2012-11-10.
        Warning: dayfirst=True is not strict, but will prefer to parse
        with day first (this is a known bug, based on dateutil behavior).
    format : str, default None
        The strftime to parse time, eg "%d/%m/%Y", note that "%f" will parse
        all the way up to nanoseconds.
        See strftime documentation for more information on choices:
        https://docs.python.org/3/library/datetime.html#strftime-and-strptime-behavior.
    unit : str, default 'ns'
        The unit of the arg (D,s,ms,us,ns) denote the unit, which is an
        integer or float number. This will be based off the
        origin(unix epoch start).
        Example, with unit='ms' and origin='unix' (the default), this
        would calculate the number of milliseconds to the unix epoch start.
    infer_datetime_format : bool, default False
        If True and no `format` is given, attempt to infer the format of the
        datetime strings, and if it can be inferred, switch to a faster
        method of parsing them. In some cases this can increase the parsing
        speed by ~5-10x.

    Returns
    -------
    datetime
        If parsing succeeded.
        Return type depends on input:
        - list-like: DatetimeIndex
        - Series: Series of datetime64 dtype
        - scalar: Timestamp

    Examples
    --------
    Assembling a datetime from multiple columns of a DataFrame. The keys can be
    common abbreviations like ['year', 'month', 'day', 'minute', 'second',
    'ms', 'us', 'ns']) or plurals of the same
    >>> df = cudf.DataFrame({'year': [2015, 2016],
    ...                    'month': [2, 3],
    ...                    'day': [4, 5]})
    >>> cudf.to_datetime(df)
    0   2015-02-04
    1   2016-03-05
    dtype: datetime64[ns]
    >>> cudf.to_datetime(1490195805, unit='s')
    numpy.datetime64('2017-03-22T15:16:45.000000000')
    >>> cudf.to_datetime(1490195805433502912, unit='ns')
    numpy.datetime64('1780-11-20T01:02:30.494253056')
    """
    if arg is None:
        return None
    from cudf.core.column.datetime import _unit_map

    if exact is False:
        raise NotImplementedError("exact support is not yet implemented")

    if origin != "unix":
        raise NotImplementedError("origin support is not yet implemented")

    if yearfirst:
        raise NotImplementedError("yearfirst support is not yet implemented")

    try:
        if isinstance(arg, DataFrame):
            # we require at least Ymd
            required = ["year", "month", "day"]
            req = sorted(list(set(required) - set(arg._data.names)))
            if len(req):
                raise ValueError(
                    "to assemble mappings requires at least that "
                    "[year, month, day] be specified: [{required}] "
                    "is missing".format(required=",".join(req))
                )

                # replace passed unit with _unit_map

            def get_units(value):
                if value in _unit_map:
                    return _unit_map[value]

                # m is case significant
                if value.lower() in _unit_map:
                    return _unit_map[value.lower()]

                return value

            unit = {k: get_units(k) for k in arg._data.names}
            unit_rev = {v: k for k, v in unit.items()}

            # keys we don't recognize
            excess = sorted(set(unit_rev.keys()) - set(_unit_map.values()))
            if len(excess):
                excess = ",".join(excess)
                raise ValueError(
                    f"extra keys have been passed to the \
                        datetime assemblage: [{excess}]"
                )

            new_series = (
                arg[unit_rev["year"]].astype("str")
                + "-"
                + arg[unit_rev["month"]].astype("str").str.zfill(2)
                + "-"
                + arg[unit_rev["day"]].astype("str").str.zfill(2)
            )
            format = "%Y-%m-%d"
            col = new_series._column.as_datetime_column(
                "datetime64[ns]", format=format
            )

            time_delta_col = None
            for u in ["h", "m", "s", "ms", "us", "ns"]:
                value = unit_rev.get(u)
                if value is not None and value in arg:
                    current_col = arg._data[value]
                    # If the arg[value] is of int or
                    # float dtype we don't want to type-cast
                    if current_col.dtype.kind not in ("i", "f"):
                        current_col = current_col.astype(dtype="int64")

                    factor = utils.scalar_broadcast_to(
                        scalar=column.datetime._numpy_to_pandas_conversion[u],
                        size=len(current_col),
                        dtype=current_col.dtype,
                    )

                    if time_delta_col is None:
                        time_delta_col = current_col.binary_operator(
                            binop="mul", rhs=factor
                        )
                    else:
                        time_delta_col = time_delta_col.binary_operator(
                            binop="add",
                            rhs=current_col.binary_operator(
                                binop="mul", rhs=factor
                            ),
                        )
            if time_delta_col is not None:
                col = (
                    col.astype(dtype="int64")
                    .binary_operator(binop="add", rhs=time_delta_col)
                    .astype(dtype="datetime64[ns]")
                )
            return cudf.Series(col, index=arg.index)
        elif isinstance(arg, Index):
            col = arg._values
            col = _process_col(
                col=col,
                unit=unit,
                dayfirst=dayfirst,
                infer_datetime_format=infer_datetime_format,
                format=format,
            )
            return as_index(col, name=arg.name)
        elif isinstance(arg, Series):
            col = arg._column
            col = _process_col(
                col=col,
                unit=unit,
                dayfirst=dayfirst,
                infer_datetime_format=infer_datetime_format,
                format=format,
            )
            return Series(col, index=arg.index, name=arg.name)
        else:
            col = as_column(arg)
            col = _process_col(
                col=col,
                unit=unit,
                dayfirst=dayfirst,
                infer_datetime_format=infer_datetime_format,
                format=format,
            )

            if is_scalar(arg):
                return col[0]
            else:
                return as_index(col)
    except Exception as e:
        if errors == "raise":
            raise e
        elif errors == "warn":
            import traceback

            tb = traceback.format_exc()
            warnings.warn(tb)
        elif errors == "ignore":
            pass
        elif errors == "coerce":
            return np.datetime64("nat", "ns" if unit is None else unit)
        return arg


def _process_col(col, unit, dayfirst, infer_datetime_format, format):
    if col.dtype.kind == "M":
        return col

    dtype = "datetime64[ns]"
    if col.dtype.kind in ("i", "f"):
        if unit not in (None, "ns"):
            factor = utils.scalar_broadcast_to(
                scalar=column.datetime._numpy_to_pandas_conversion[unit],
                size=len(col),
                dtype=col.dtype,
            )
            col = col.binary_operator(binop="mul", rhs=factor)

        col = col.as_datetime_column(dtype)
    elif col.dtype.kind in ("O"):
        if unit not in (None, "ns"):
            col = col.astype("int64")
            factor = utils.scalar_broadcast_to(
                scalar=column.datetime._numpy_to_pandas_conversion[unit],
                size=len(col),
                dtype=col.dtype,
            )
            col = col.binary_operator(binop="mul", rhs=factor)
            col = col.astype(dtype=dtype)
        else:
            if infer_datetime_format and format is None:
                format = column.datetime.infer_format(
                    element=col[0], dayfirst=dayfirst,
                )
            elif format is None:
                format = column.datetime.infer_format(element=col[0])
            col = col.as_datetime_column(dtype=dtype, format=format)
    return col
=======
def extract_col(df, col):
    """
    Extract column from dataframe `df` with their name `col`.
    If `col` is index and there are no columns with name `index`,
    then this will return index column.
    """
    try:
        return df._data[col]
    except KeyError:
        if (
            col == "index"
            and col not in df.index._data
            and not isinstance(df.index, cudf.MultiIndex)
        ):
            return df.index._data.columns[0]
        return df.index._data[col]
>>>>>>> 71e99023
<|MERGE_RESOLUTION|>--- conflicted
+++ resolved
@@ -4985,262 +4985,6 @@
                 input_df.insert(len(input_df._data), col_1, replace_df[col_2])
 
 
-<<<<<<< HEAD
-def to_datetime(
-    arg,
-    errors="raise",
-    dayfirst=False,
-    yearfirst=False,
-    utc=None,
-    format=None,
-    exact=True,
-    unit=None,
-    infer_datetime_format=False,
-    origin="unix",
-    cache=True,
-):
-    """
-    Convert argument to datetime.
-
-    Parameters
-    ----------
-    arg : int, float, str, datetime, list, tuple, 1-d array,
-        Series DataFrame/dict-like
-        The object to convert to a datetime.
-    errors : {'ignore', 'raise', 'coerce', 'warn'}, default 'raise'
-        - If 'raise', then invalid parsing will raise an exception.
-        - If 'coerce', then invalid parsing will be set as NaT.
-        - If 'warn' : prints last exceptions as warnings and
-            return the input.
-        - If 'ignore', then invalid parsing will return the input.
-    dayfirst : bool, default False
-        Specify a date parse order if `arg` is str or its list-likes.
-        If True, parses dates with the day first, eg 10/11/12 is parsed as
-        2012-11-10.
-        Warning: dayfirst=True is not strict, but will prefer to parse
-        with day first (this is a known bug, based on dateutil behavior).
-    format : str, default None
-        The strftime to parse time, eg "%d/%m/%Y", note that "%f" will parse
-        all the way up to nanoseconds.
-        See strftime documentation for more information on choices:
-        https://docs.python.org/3/library/datetime.html#strftime-and-strptime-behavior.
-    unit : str, default 'ns'
-        The unit of the arg (D,s,ms,us,ns) denote the unit, which is an
-        integer or float number. This will be based off the
-        origin(unix epoch start).
-        Example, with unit='ms' and origin='unix' (the default), this
-        would calculate the number of milliseconds to the unix epoch start.
-    infer_datetime_format : bool, default False
-        If True and no `format` is given, attempt to infer the format of the
-        datetime strings, and if it can be inferred, switch to a faster
-        method of parsing them. In some cases this can increase the parsing
-        speed by ~5-10x.
-
-    Returns
-    -------
-    datetime
-        If parsing succeeded.
-        Return type depends on input:
-        - list-like: DatetimeIndex
-        - Series: Series of datetime64 dtype
-        - scalar: Timestamp
-
-    Examples
-    --------
-    Assembling a datetime from multiple columns of a DataFrame. The keys can be
-    common abbreviations like ['year', 'month', 'day', 'minute', 'second',
-    'ms', 'us', 'ns']) or plurals of the same
-    >>> df = cudf.DataFrame({'year': [2015, 2016],
-    ...                    'month': [2, 3],
-    ...                    'day': [4, 5]})
-    >>> cudf.to_datetime(df)
-    0   2015-02-04
-    1   2016-03-05
-    dtype: datetime64[ns]
-    >>> cudf.to_datetime(1490195805, unit='s')
-    numpy.datetime64('2017-03-22T15:16:45.000000000')
-    >>> cudf.to_datetime(1490195805433502912, unit='ns')
-    numpy.datetime64('1780-11-20T01:02:30.494253056')
-    """
-    if arg is None:
-        return None
-    from cudf.core.column.datetime import _unit_map
-
-    if exact is False:
-        raise NotImplementedError("exact support is not yet implemented")
-
-    if origin != "unix":
-        raise NotImplementedError("origin support is not yet implemented")
-
-    if yearfirst:
-        raise NotImplementedError("yearfirst support is not yet implemented")
-
-    try:
-        if isinstance(arg, DataFrame):
-            # we require at least Ymd
-            required = ["year", "month", "day"]
-            req = sorted(list(set(required) - set(arg._data.names)))
-            if len(req):
-                raise ValueError(
-                    "to assemble mappings requires at least that "
-                    "[year, month, day] be specified: [{required}] "
-                    "is missing".format(required=",".join(req))
-                )
-
-                # replace passed unit with _unit_map
-
-            def get_units(value):
-                if value in _unit_map:
-                    return _unit_map[value]
-
-                # m is case significant
-                if value.lower() in _unit_map:
-                    return _unit_map[value.lower()]
-
-                return value
-
-            unit = {k: get_units(k) for k in arg._data.names}
-            unit_rev = {v: k for k, v in unit.items()}
-
-            # keys we don't recognize
-            excess = sorted(set(unit_rev.keys()) - set(_unit_map.values()))
-            if len(excess):
-                excess = ",".join(excess)
-                raise ValueError(
-                    f"extra keys have been passed to the \
-                        datetime assemblage: [{excess}]"
-                )
-
-            new_series = (
-                arg[unit_rev["year"]].astype("str")
-                + "-"
-                + arg[unit_rev["month"]].astype("str").str.zfill(2)
-                + "-"
-                + arg[unit_rev["day"]].astype("str").str.zfill(2)
-            )
-            format = "%Y-%m-%d"
-            col = new_series._column.as_datetime_column(
-                "datetime64[ns]", format=format
-            )
-
-            time_delta_col = None
-            for u in ["h", "m", "s", "ms", "us", "ns"]:
-                value = unit_rev.get(u)
-                if value is not None and value in arg:
-                    current_col = arg._data[value]
-                    # If the arg[value] is of int or
-                    # float dtype we don't want to type-cast
-                    if current_col.dtype.kind not in ("i", "f"):
-                        current_col = current_col.astype(dtype="int64")
-
-                    factor = utils.scalar_broadcast_to(
-                        scalar=column.datetime._numpy_to_pandas_conversion[u],
-                        size=len(current_col),
-                        dtype=current_col.dtype,
-                    )
-
-                    if time_delta_col is None:
-                        time_delta_col = current_col.binary_operator(
-                            binop="mul", rhs=factor
-                        )
-                    else:
-                        time_delta_col = time_delta_col.binary_operator(
-                            binop="add",
-                            rhs=current_col.binary_operator(
-                                binop="mul", rhs=factor
-                            ),
-                        )
-            if time_delta_col is not None:
-                col = (
-                    col.astype(dtype="int64")
-                    .binary_operator(binop="add", rhs=time_delta_col)
-                    .astype(dtype="datetime64[ns]")
-                )
-            return cudf.Series(col, index=arg.index)
-        elif isinstance(arg, Index):
-            col = arg._values
-            col = _process_col(
-                col=col,
-                unit=unit,
-                dayfirst=dayfirst,
-                infer_datetime_format=infer_datetime_format,
-                format=format,
-            )
-            return as_index(col, name=arg.name)
-        elif isinstance(arg, Series):
-            col = arg._column
-            col = _process_col(
-                col=col,
-                unit=unit,
-                dayfirst=dayfirst,
-                infer_datetime_format=infer_datetime_format,
-                format=format,
-            )
-            return Series(col, index=arg.index, name=arg.name)
-        else:
-            col = as_column(arg)
-            col = _process_col(
-                col=col,
-                unit=unit,
-                dayfirst=dayfirst,
-                infer_datetime_format=infer_datetime_format,
-                format=format,
-            )
-
-            if is_scalar(arg):
-                return col[0]
-            else:
-                return as_index(col)
-    except Exception as e:
-        if errors == "raise":
-            raise e
-        elif errors == "warn":
-            import traceback
-
-            tb = traceback.format_exc()
-            warnings.warn(tb)
-        elif errors == "ignore":
-            pass
-        elif errors == "coerce":
-            return np.datetime64("nat", "ns" if unit is None else unit)
-        return arg
-
-
-def _process_col(col, unit, dayfirst, infer_datetime_format, format):
-    if col.dtype.kind == "M":
-        return col
-
-    dtype = "datetime64[ns]"
-    if col.dtype.kind in ("i", "f"):
-        if unit not in (None, "ns"):
-            factor = utils.scalar_broadcast_to(
-                scalar=column.datetime._numpy_to_pandas_conversion[unit],
-                size=len(col),
-                dtype=col.dtype,
-            )
-            col = col.binary_operator(binop="mul", rhs=factor)
-
-        col = col.as_datetime_column(dtype)
-    elif col.dtype.kind in ("O"):
-        if unit not in (None, "ns"):
-            col = col.astype("int64")
-            factor = utils.scalar_broadcast_to(
-                scalar=column.datetime._numpy_to_pandas_conversion[unit],
-                size=len(col),
-                dtype=col.dtype,
-            )
-            col = col.binary_operator(binop="mul", rhs=factor)
-            col = col.astype(dtype=dtype)
-        else:
-            if infer_datetime_format and format is None:
-                format = column.datetime.infer_format(
-                    element=col[0], dayfirst=dayfirst,
-                )
-            elif format is None:
-                format = column.datetime.infer_format(element=col[0])
-            col = col.as_datetime_column(dtype=dtype, format=format)
-    return col
-=======
 def extract_col(df, col):
     """
     Extract column from dataframe `df` with their name `col`.
@@ -5256,5 +5000,4 @@
             and not isinstance(df.index, cudf.MultiIndex)
         ):
             return df.index._data.columns[0]
-        return df.index._data[col]
->>>>>>> 71e99023
+        return df.index._data[col]