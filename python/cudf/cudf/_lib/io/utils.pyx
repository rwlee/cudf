# Copyright (c) 2020, NVIDIA CORPORATION.

from cpython.buffer cimport PyBUF_READ
from cpython.memoryview cimport PyMemoryView_FromMemory
from libcpp.memory cimport unique_ptr
from libcpp.pair cimport pair
from libcpp.string cimport string
from cudf._lib.cpp.io.types cimport source_info, sink_info, data_sink, io_type

import errno
import io
import os

# Converts the Python source input to libcudf++ IO source_info
# with the appropriate type and source values
cdef source_info make_source_info(src) except*:
    cdef const unsigned char[::1] buf
    empty_buffer = False
    if isinstance(src, bytes):
        if (len(src) > 0):
            buf = src
        else:
            empty_buffer = True
    elif isinstance(src, io.BytesIO):
        buf = src.getbuffer()
    # Otherwise src is expected to be a numeric fd, string path, or PathLike.
    # TODO (ptaylor): Might need to update this check if accepted input types
    #                 change when UCX and/or cuStreamz support is added.
    elif isinstance(src, (int, float, complex, basestring, os.PathLike)):
        # If source is a file, return source_info where type=FILEPATH
        if os.path.isfile(src):
            return source_info(<string> str(src).encode())
        # If source expected to be a file, raise FileNotFoundError
        raise FileNotFoundError(errno.ENOENT, os.strerror(errno.ENOENT), src)
    else:
        raise TypeError("Unrecognized input type: {}".format(type(src)))
<<<<<<< HEAD
    return source_info(<char*>&buf[0], buf.shape[0])


# Converts the Python sink input to libcudf++ IO sink_info.
cdef sink_info make_sink_info(src, unique_ptr[data_sink] * data) except*:
    if isinstance(src, io.IOBase):
        data.reset(new iobase_data_sink(src))
        return sink_info(data.get())
    elif isinstance(src, (int, float, complex, basestring, os.PathLike)):
        return sink_info(<string> str(src).encode())
    else:
        raise TypeError("Unrecognized input type: {}".format(type(src)))


# Adapts a python io.IOBase object as a libcudf++ IO data_sink. This lets you
# write from cudf to any python file-like object (File/BytesIO/SocketIO etc)
cdef cppclass iobase_data_sink(data_sink):
    object buf

    iobase_data_sink(object buf_):
        this.buf = buf_

    void host_write(const void * data, size_t size) with gil:
        buf.write(PyMemoryView_FromMemory(<char*>data, size, PyBUF_READ))

    void flush() with gil:
        buf.flush()

    size_t bytes_written() with gil:
        return buf.tell()
=======
    if empty_buffer is False:
        return source_info(<char*>&buf[0], buf.shape[0])
    else:
        return source_info(<char*>NULL, 0)
>>>>>>> 1046eed3
<|MERGE_RESOLUTION|>--- conflicted
+++ resolved
@@ -34,8 +34,10 @@
         raise FileNotFoundError(errno.ENOENT, os.strerror(errno.ENOENT), src)
     else:
         raise TypeError("Unrecognized input type: {}".format(type(src)))
-<<<<<<< HEAD
-    return source_info(<char*>&buf[0], buf.shape[0])
+    if empty_buffer is False:
+        return source_info(<char*>&buf[0], buf.shape[0])
+    else:
+        return source_info(<char*>NULL, 0)
 
 
 # Converts the Python sink input to libcudf++ IO sink_info.
@@ -64,10 +66,4 @@
         buf.flush()
 
     size_t bytes_written() with gil:
-        return buf.tell()
-=======
-    if empty_buffer is False:
-        return source_info(<char*>&buf[0], buf.shape[0])
-    else:
-        return source_info(<char*>NULL, 0)
->>>>>>> 1046eed3
+        return buf.tell()