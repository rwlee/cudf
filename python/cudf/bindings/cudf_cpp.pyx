# Copyright (c) 2018, NVIDIA CORPORATION.

# cython: profile=False
# distutils: language = c++
# cython: embedsignature = True
# cython: language_level = 3

from cudf.bindings.cudf_cpp cimport *
from cudf.bindings.GDFError import GDFError
from libcpp.vector cimport vector
from libc.stdint cimport uintptr_t
from libc.stdlib cimport calloc, malloc, free

import numpy as np
import pandas as pd
import pyarrow as pa

from cudf.utils import cudautils
from cudf.utils.utils import calc_chunk_size, mask_dtype, mask_bitsize
import cudf.dataframe.columnops
from librmm_cffi import librmm as rmm
import nvstrings
import nvcategory


dtypes = {
    np.float64:    GDF_FLOAT64,
    np.float32:    GDF_FLOAT32,
    np.int64:      GDF_INT64,
    np.int32:      GDF_INT32,
    np.int16:      GDF_INT16,
    np.int8:       GDF_INT8,
    np.bool_:      GDF_BOOL8,
    np.datetime64: GDF_DATE64,
    np.object_:    GDF_STRING_CATEGORY,
    np.str_:       GDF_STRING_CATEGORY,
}

gdf_dtypes = {
    GDF_FLOAT64:           np.float64,
    GDF_FLOAT32:           np.float32,
    GDF_INT64:             np.int64,
    GDF_INT32:             np.int32,
    GDF_INT16:             np.int16,
    GDF_INT8:              np.int8,
    GDF_BOOL8:             np.bool_,
    GDF_DATE64:            np.datetime64,
    GDF_CATEGORY:          np.int32,
    GDF_STRING_CATEGORY:   np.object_,
    GDF_STRING:            np.object_,
    N_GDF_TYPES:           np.int32
}

np_pa_dtypes = {
    np.float64:     pa.float64(),
    np.float32:     pa.float32(),
    np.int64:       pa.int64(),
    np.int32:       pa.int32(),
    np.int16:       pa.int16(),
    np.int8:        pa.int8(),
    np.bool_:       pa.int8(),
    np.datetime64:  pa.date64(),
    np.object_:     pa.string(),
    np.str_:        pa.string(),
}

def gdf_to_np_dtype(dtype):
    """Util to convert gdf dtype to numpy dtype.
    """
    return np.dtype(gdf_dtypes[dtype])

def np_to_pa_dtype(dtype):
    """Util to convert numpy dtype to PyArrow dtype
    """
    return np_pa_dtypes[np.dtype(dtype).type]

def check_gdf_compatibility(col):
    """
    Raise TypeError when a column type does not have gdf support.
    """
    if not (col.dtype.type in dtypes or pd.api.types.is_categorical_dtype(col)):
        raise TypeError('column type `%s` not supported in gdf' % (col.dtype))


cpdef get_ctype_ptr(obj):
    if obj.device_ctypes_pointer.value is None:
        return 0
    else:
        return obj.device_ctypes_pointer.value

cpdef get_column_data_ptr(obj):
    return get_ctype_ptr(obj._data.mem)

cpdef get_column_valid_ptr(obj):
    return get_ctype_ptr(obj._mask.mem)

cdef gdf_dtype get_dtype(dtype):
    return dtypes[dtype]

cdef gdf_scalar* gdf_scalar_from_scalar(val, dtype=None):
    """
    Returns a gdf_scalar* constructed from the numpy scalar ``val``.
    """
    cdef bool is_valid = True

    cdef gdf_scalar* s = <gdf_scalar*>malloc(sizeof(gdf_scalar))
    if s is NULL:
        raise MemoryError

    set_scalar_value(s, val)
    if dtype is not None:
        s[0].dtype = dtypes[dtype.type]
    else:
        s[0].dtype = dtypes[val.dtype.type]
    s[0].is_valid = is_valid
    return s

cdef get_scalar_value(gdf_scalar scalar):
    """
    Returns typed value from a gdf_scalar
    0-dim array is retuned if dtype is date32/64, timestamp
    """
    return {
        GDF_FLOAT64: scalar.data.fp64,
        GDF_FLOAT32: scalar.data.fp32,
        GDF_INT64:   scalar.data.si64,
        GDF_INT32:   scalar.data.si32,
        GDF_INT16:   scalar.data.si16,
        GDF_INT8:    scalar.data.si08,
        GDF_BOOL8:   np.array(scalar.data.b08).astype(np.bool_),
        GDF_DATE32:  np.array(scalar.data.dt32).astype('datetime64[D]'),
        GDF_DATE64:  np.array(scalar.data.dt64).astype('datetime64[ms]'),
        GDF_TIMESTAMP: np.array(scalar.data.tmst).astype('datetime64[ns]'),
    }[scalar.dtype]


cdef set_scalar_value(gdf_scalar *scalar, val):
    """
    Sets the value of a gdf_scalar from a numpy scalar.
    """
    if val.dtype.type == np.float64:
        scalar.data.fp64 = val
    elif val.dtype.type == np.float32:
        scalar.data.fp32 = val
    elif val.dtype.type == np.int64:
        scalar.data.si64 = val
    elif val.dtype.type == np.int32:
        scalar.data.si32 = val
    elif val.dtype.type == np.int16:
        scalar.data.si16 = val
    elif val.dtype.type == np.int8:
        scalar.data.si08 = val
<<<<<<< HEAD
    elif val.dtype.type == np.bool or val.dtype.type == np.bool_:
        scalar.data.b08 = val
    elif val.dtype.name == 'datetime64[ms]':
        scalar.data.dt64 = np.datetime64(val, 'ms').astype(int)
    else:
        raise ValueError("Cannot convert numpy scalar of dtype {}"
                         "to gdf_calar".format(val.dtype.name))
=======
    else:
        raise ValueError("Cannot convert numpy scalar of dtype {}"
                         "to gdf_scalar".format(val.dtype.name))
>>>>>>> 8f7fe88f


# gdf_column functions

cdef gdf_column* column_view_from_column(col):
    """
    Make a column view from a column

    Parameters
    ----------
    size : int
        Data count.
    data : Buffer
        The data buffer.
    mask : Buffer; optional
        The mask buffer.
    dtype : numpy.dtype; optional
        The dtype of the data.  Defaults to *data.dtype*.
    """

    cdef gdf_column* c_col = <gdf_column*>malloc(sizeof(gdf_column))
    cdef uintptr_t data_ptr
    cdef uintptr_t valid_ptr
    cdef uintptr_t category

    if pd.api.types.is_categorical_dtype(col.dtype):
        g_dtype = dtypes[col.data.dtype.type]
    else:
        g_dtype = dtypes[col.dtype.type]

    if g_dtype == GDF_STRING_CATEGORY:
        category = col.nvcategory.get_cpointer()
        if len(col) > 0:
            data_ptr = get_ctype_ptr(col.indices.mem)
        else:
            data_ptr = 0
    else:
        category = 0

        if len(col) > 0:
            data_ptr = get_column_data_ptr(col)
        else:
            data_ptr = 0

    if col._mask is not None and col.null_count > 0:
        valid_ptr = get_column_valid_ptr(col)
    else:
        valid_ptr = 0

    cdef gdf_dtype c_dtype = g_dtype
    cdef gdf_size_type len_col = len(col)
    cdef gdf_size_type c_null_count = col.null_count
    cdef gdf_dtype_extra_info c_extra_dtype_info = gdf_dtype_extra_info(
        time_unit = TIME_UNIT_NONE,
        category = <void*> category
    )

    with nogil:
        gdf_column_view_augmented(<gdf_column*>c_col,
                                <void*> data_ptr,
                                <gdf_valid_type*> valid_ptr,
                                len_col,
                                c_dtype,
                                c_null_count,
                                c_extra_dtype_info)


    return c_col


cdef gdf_column* column_view_from_NDArrays(size, data, mask, dtype,
                                           null_count):
    """
    Make a column view from NDArrays

    Parameters
    ----------
    size : int
        Data count.
    data : Buffer
        The data buffer.
    mask : Buffer; optional
        The mask buffer.
    dtype : numpy.dtype; optional
        The dtype of the data.  Defaults to *data.dtype*.
    """
    cdef gdf_column* c_col = <gdf_column*>malloc(sizeof(gdf_column))
    cdef uintptr_t data_ptr
    cdef uintptr_t valid_ptr

    if data is not None:
        data_ptr = get_ctype_ptr(data)
    else:
        data_ptr = 0

    if mask is not None:
        valid_ptr = get_ctype_ptr(mask)
    else:
        valid_ptr = 0

    if dtype is not None:
        if pd.api.types.is_categorical_dtype(dtype):
            if data is None:
                g_dtype = dtypes[np.int8]
            else:
                g_dtype = dtypes[data.dtype.type]
        else:
            g_dtype = dtypes[dtype.type]
    else:
        g_dtype = dtypes[data.dtype]

    if null_count is None:
        null_count = 0

    cdef gdf_dtype c_dtype = g_dtype
    cdef gdf_size_type c_size = size
    cdef gdf_size_type c_null_count = null_count
    cdef gdf_dtype_extra_info c_extra_dtype_info = gdf_dtype_extra_info(
        time_unit = TIME_UNIT_NONE,
        category = <void*> 0
    )
    
    with nogil:
        gdf_column_view_augmented(<gdf_column*>c_col,
                                <void*> data_ptr,
                                <gdf_valid_type*> valid_ptr,
                                c_size,
                                c_dtype,
                                c_null_count,
                                c_extra_dtype_info)

    return c_col


cpdef uintptr_t column_view_pointer(col):
    """
    Return pointer to a view of the underlying <gdf_column*>
    """
    return <uintptr_t> column_view_from_column(col)


cdef gdf_column_to_column_mem(gdf_column* input_col):
    gdf_dtype = input_col.dtype
    data_ptr = int(<uintptr_t>input_col.data)
    if gdf_dtype == GDF_STRING:
        data = nvstrings.bind_cpointer(data_ptr)
    elif gdf_dtype == GDF_STRING_CATEGORY:
        # Need to do this just to make sure it's freed properly
        garbage = rmm.device_array_from_ptr(
            data_ptr,
            nelem=input_col.size,
            dtype='int32',
            finalizer=rmm._make_finalizer(data_ptr, 0)
        )
        nvcat_ptr = int(<uintptr_t>input_col.dtype_info.category)
        nvcat_obj = nvcategory.bind_cpointer(nvcat_ptr)
        data = nvcat_obj.to_strings()
    else:
        data = rmm.device_array_from_ptr(
            data_ptr,
            nelem=input_col.size,
            dtype=gdf_to_np_dtype(input_col.dtype),
            finalizer=rmm._make_finalizer(data_ptr, 0)
        )

    mask = None
    if input_col.valid:
        mask_ptr = int(<uintptr_t>input_col.valid)
        mask = rmm.device_array_from_ptr(
            mask_ptr,
            nelem=calc_chunk_size(input_col.size, mask_bitsize),
            dtype=mask_dtype,
            finalizer=rmm._make_finalizer(mask_ptr, 0)
        )

    return data, mask


cdef update_nvstrings_col(col, uintptr_t category_ptr):
    nvcat_ptr = int(category_ptr)
    nvcat_obj = None
    if nvcat_ptr:
        nvcat_obj = nvcategory.bind_cpointer(nvcat_ptr)
        nvstr_obj = nvcat_obj.to_strings()
    else:
        nvstr_obj = nvstrings.to_device([])
    col._data = nvstr_obj
    col._nvcategory = nvcat_obj

# gdf_context functions

_join_method_api = {
    'sort': GDF_SORT,
    'hash': GDF_HASH
}

_null_sort_behavior_api = {
    'null_as_largest': GDF_NULL_AS_LARGEST, 
    'null_as_smallest': GDF_NULL_AS_SMALLEST
}

cdef gdf_context* create_context_view(flag_sorted, method, flag_distinct,
                                 flag_sort_result, flag_sort_inplace,
                                 flag_null_sort_behavior):

    cdef gdf_method method_api = _join_method_api[method]
    cdef gdf_context* context = <gdf_context*>malloc(sizeof(gdf_context))

    cdef int c_flag_sorted = flag_sorted
    cdef int c_flag_distinct = flag_distinct
    cdef int c_flag_sort_result = flag_sort_result
    cdef int c_flag_sort_inplace = flag_sort_inplace
    cdef gdf_null_sort_behavior nulls_sort_behavior_api = _null_sort_behavior_api[flag_null_sort_behavior]
    
    with nogil:
        gdf_context_view(context,
                         c_flag_sorted,
                         method_api,
                         c_flag_distinct,
                         c_flag_sort_result,
                         c_flag_sort_inplace,
                         nulls_sort_behavior_api)

    return context



# # Error handling

cpdef check_gdf_error(errcode):
    """Get error message for the given error code.
    """
    cdef gdf_error c_errcode = errcode

    if c_errcode != GDF_SUCCESS:
        if c_errcode == GDF_CUDA_ERROR:
            with nogil:
                cudaerr = gdf_cuda_last_error()
                errname = gdf_cuda_error_name(cudaerr)
                details = gdf_cuda_error_string(cudaerr)
            msg = 'CUDA ERROR. {}: {}'.format(errname, details)

        else:
            with nogil:
                errname = gdf_error_get_name(c_errcode)
            msg = errname

        raise GDFError(errname, msg)

cpdef count_nonzero_mask(mask, size):
    """ Counts the number of null bits in a given validity mask
    """
    assert mask.size * mask_bitsize >= size
    cdef int nnz = 0
    cdef uintptr_t mask_ptr = get_ctype_ptr(mask)
    cdef int c_size = size

    if mask_ptr:
        with nogil:
            gdf_count_nonzero_mask(
                <gdf_valid_type*>mask_ptr,
                c_size,
                &nnz
            )

    return nnz<|MERGE_RESOLUTION|>--- conflicted
+++ resolved
@@ -150,19 +150,13 @@
         scalar.data.si16 = val
     elif val.dtype.type == np.int8:
         scalar.data.si08 = val
-<<<<<<< HEAD
     elif val.dtype.type == np.bool or val.dtype.type == np.bool_:
         scalar.data.b08 = val
     elif val.dtype.name == 'datetime64[ms]':
         scalar.data.dt64 = np.datetime64(val, 'ms').astype(int)
     else:
         raise ValueError("Cannot convert numpy scalar of dtype {}"
-                         "to gdf_calar".format(val.dtype.name))
-=======
-    else:
-        raise ValueError("Cannot convert numpy scalar of dtype {}"
                          "to gdf_scalar".format(val.dtype.name))
->>>>>>> 8f7fe88f
 
 
 # gdf_column functions
