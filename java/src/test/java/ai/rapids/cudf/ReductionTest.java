--- conflicted
+++ resolved
@@ -276,7 +276,7 @@
   @MethodSource("createTimestampDaysParams")
   void testTimestampDays(ReductionOp op, Integer[] values, Object expectedObject) {
     try (Scalar expected = buildExpectedScalar(op, DType.TIMESTAMP_DAYS, expectedObject);
-         ColumnVector v = ColumnVector.datesFromBoxedInts(values);
+         ColumnVector v = ColumnVector.timestampDaysFromBoxedInts(values);
          Scalar result = v.reduce(op, expected.getType())) {
       assertEquals(expected, result);
     }
@@ -286,64 +286,39 @@
   @MethodSource("createTimestampResolutionParams")
   void testTimestampSeconds(ReductionOp op, Long[] values, Object expectedObject) {
     try (Scalar expected = buildExpectedScalar(op, DType.TIMESTAMP_SECONDS, expectedObject);
-         ColumnVector v = ColumnVector.datesFromBoxedLongs(values);
-         Scalar result = v.reduce(op, expected.getType())) {
-      assertEquals(expected, result);
-    }
-  }
-
-  @ParameterizedTest
-<<<<<<< HEAD
+         ColumnVector v = ColumnVector.timestampSecondsFromBoxedLongs(values);
+         Scalar result = v.reduce(op, expected.getType())) {
+      assertEquals(expected, result);
+    }
+  }
+
+  @ParameterizedTest
   @MethodSource("createTimestampResolutionParams")
   void testTimestampMilliseconds(ReductionOp op, Long[] values, Object expectedObject) {
     try (Scalar expected = buildExpectedScalar(op, DType.TIMESTAMP_MILLISECONDS, expectedObject);
-         ColumnVector v = ColumnVector.datesFromBoxedLongs(values);
-         Scalar result = v.reduce(op, expected.getType())) {
-=======
-  @MethodSource("createDate32Params")
-  void testDate32(ReductionOp op, Integer[] values, Scalar expected) {
-    try (ColumnVector v = ColumnVector.timestampDaysFromBoxedInts(values)) {
-      Scalar result = v.reduce(op, expected.type);
->>>>>>> e84ba433
-      assertEquals(expected, result);
-    }
-  }
-
-  @ParameterizedTest
-<<<<<<< HEAD
+         ColumnVector v = ColumnVector.timestampMilliSecondsFromBoxedLongs(values);
+         Scalar result = v.reduce(op, expected.getType())) {
+      assertEquals(expected, result);
+    }
+  }
+
+  @ParameterizedTest
   @MethodSource("createTimestampResolutionParams")
   void testTimestampMicroseconds(ReductionOp op, Long[] values, Object expectedObject) {
     try (Scalar expected = buildExpectedScalar(op, DType.TIMESTAMP_MICROSECONDS, expectedObject);
-         ColumnVector v = ColumnVector.datesFromBoxedLongs(values);
-         Scalar result = v.reduce(op, expected.getType())) {
-=======
-  @MethodSource("createDate64Params")
-  void testDate64(ReductionOp op, Long[] values, Scalar expected) {
-    try (ColumnVector v = ColumnVector.timestampMilliSecondsFromBoxedLongs(values)) {
-      Scalar result = v.reduce(op, expected.type);
->>>>>>> e84ba433
-      assertEquals(expected, result);
-    }
-  }
-
-  @ParameterizedTest
-<<<<<<< HEAD
+         ColumnVector v = ColumnVector.timestampMicroSecondsFromBoxedLongs(values);
+         Scalar result = v.reduce(op, expected.getType())) {
+      assertEquals(expected, result);
+    }
+  }
+
+  @ParameterizedTest
   @MethodSource("createTimestampResolutionParams")
   void testTimestampNanoseconds(ReductionOp op, Long[] values, Object expectedObject) {
     try (Scalar expected = buildExpectedScalar(op, DType.TIMESTAMP_NANOSECONDS, expectedObject);
-         ColumnVector v = ColumnVector.datesFromBoxedLongs(values);
-         Scalar result = v.reduce(op, expected.getType())) {
-      assertEquals(expected, result);
-    }
-=======
-  @MethodSource("createTimestampParams")
-  void testTimestamp(ReductionOp op, Long[] values, TimeUnit timeUnit, Scalar expected) {
-    fail();
-    //TODO need to work out how to do this properly with no TimeUnit
-//    try (ColumnVector v = ColumnVector.timestampMilliSecondsFromBoxedLongs(timeUnit, values)) {
-//      Scalar result = v.reduce(op, expected.type);
-//      assertEquals(expected, result);
-//    }
->>>>>>> e84ba433
+         ColumnVector v = ColumnVector.timestampNanoSecondsFromBoxedLongs(values);
+         Scalar result = v.reduce(op, expected.getType())) {
+      assertEquals(expected, result);
+    }
   }
 }