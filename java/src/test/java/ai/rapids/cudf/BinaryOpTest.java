--- conflicted
+++ resolved
@@ -424,19 +424,11 @@
   }
 
   @Test
-<<<<<<< HEAD
-  public void testStringCategoryEqualScalar() {
-    try (ColumnVector a = ColumnVector.categoryFromStrings("a", "b", "c", "d");
-         ColumnVector b = ColumnVector.categoryFromStrings("a", "b", "b", "a");
-         ColumnVector c = ColumnVector.categoryFromStrings("a", null, "b", null);
+  public void testStringEqualScalar() {
+    try (ColumnVector a = ColumnVector.fromStrings("a", "b", "c", "d");
+         ColumnVector b = ColumnVector.fromStrings("a", "b", "b", "a");
+         ColumnVector c = ColumnVector.fromStrings("a", null, "b", null);
          Scalar s = Scalar.fromString("b")) {
-=======
-  public void testStringEqualScalar() {
-    try (ColumnVector a = ColumnVector.fromStrings("a", "b", "c", "d");
-         ColumnVector b = ColumnVector.fromStrings("a", "b", "b", "a");
-         ColumnVector c = ColumnVector.fromStrings("a", null, "b", null)) {
-      Scalar s = Scalar.fromString("b");
->>>>>>> da69adb5
 
       try (ColumnVector answer = a.equalTo(s);
            ColumnVector expected = ColumnVector.fromBoxedBooleans(false, true, false, false)) {
@@ -456,17 +448,10 @@
   }
 
   @Test
-<<<<<<< HEAD
-  public void testStringCategoryEqualScalarNotPresent() {
-    try (ColumnVector a = ColumnVector.categoryFromStrings("a", "b", "c", "d");
-         ColumnVector b = ColumnVector.categoryFromStrings("a", null, "b", null);
+  public void testStringEqualScalarNotPresent() {
+    try (ColumnVector a = ColumnVector.fromStrings("a", "b", "c", "d");
+         ColumnVector b = ColumnVector.fromStrings("a", null, "b", null);
          Scalar s = Scalar.fromString("boo")) {
-=======
-  public void testStringEqualScalarNotPresent() {
-    try (ColumnVector a = ColumnVector.fromStrings("a", "b", "c", "d");
-         ColumnVector b = ColumnVector.fromStrings("a", null, "b", null)) {
-      Scalar s = Scalar.fromString("boo");
->>>>>>> da69adb5
 
       try (ColumnVector answer = a.equalTo(s);
            ColumnVector expected = ColumnVector.fromBoxedBooleans(false, false, false, false)) {
@@ -507,19 +492,11 @@
   }
 
   @Test
-<<<<<<< HEAD
-  public void testStringCategoryNotEqualScalar() {
-    try (ColumnVector a = ColumnVector.categoryFromStrings("a", "b", "c", "d");
-         ColumnVector b = ColumnVector.categoryFromStrings("a", "b", "b", "a");
-         ColumnVector c = ColumnVector.categoryFromStrings("a", null, "b", null);
+  public void testStringNotEqualScalar() {
+    try (ColumnVector a = ColumnVector.fromStrings("a", "b", "c", "d");
+         ColumnVector b = ColumnVector.fromStrings("a", "b", "b", "a");
+         ColumnVector c = ColumnVector.fromStrings("a", null, "b", null);
          Scalar s = Scalar.fromString("b")) {
-=======
-  public void testStringNotEqualScalar() {
-    try (ColumnVector a = ColumnVector.fromStrings("a", "b", "c", "d");
-         ColumnVector b = ColumnVector.fromStrings("a", "b", "b", "a");
-         ColumnVector c = ColumnVector.fromStrings("a", null, "b", null)) {
-      Scalar s = Scalar.fromString("b");
->>>>>>> da69adb5
 
       try (ColumnVector answer = a.notEqualTo(s);
            ColumnVector expected = ColumnVector.fromBoxedBooleans(true, false, true, true)) {
@@ -539,17 +516,10 @@
   }
 
   @Test
-<<<<<<< HEAD
-  public void testStringCategoryNotEqualScalarNotPresent() {
-    try (ColumnVector a = ColumnVector.categoryFromStrings("a", "b", "c", "d");
-         ColumnVector b = ColumnVector.categoryFromStrings("a", null, "b", null);
+  public void testStringNotEqualScalarNotPresent() {
+    try (ColumnVector a = ColumnVector.fromStrings("a", "b", "c", "d");
+         ColumnVector b = ColumnVector.fromStrings("a", null, "b", null);
          Scalar s = Scalar.fromString("abc")) {
-=======
-  public void testStringNotEqualScalarNotPresent() {
-    try (ColumnVector a = ColumnVector.fromStrings("a", "b", "c", "d");
-         ColumnVector b = ColumnVector.fromStrings("a", null, "b", null)) {
-      Scalar s = Scalar.fromString("abc");
->>>>>>> da69adb5
 
       try (ColumnVector answer = a.notEqualTo(s);
            ColumnVector expected = ColumnVector.fromBoxedBooleans(true, true, true, true)) {
@@ -590,19 +560,11 @@
   }
 
   @Test
-<<<<<<< HEAD
-  public void testStringCategoryLessThanScalar() {
-    try (ColumnVector a = ColumnVector.categoryFromStrings("a", "b", "c", "d");
-         ColumnVector b = ColumnVector.categoryFromStrings("a", "b", "b", "a");
-         ColumnVector c = ColumnVector.categoryFromStrings("a", null, "b", null);
+  public void testStringLessThanScalar() {
+    try (ColumnVector a = ColumnVector.fromStrings("a", "b", "c", "d");
+         ColumnVector b = ColumnVector.fromStrings("a", "b", "b", "a");
+         ColumnVector c = ColumnVector.fromStrings("a", null, "b", null);
          Scalar s = Scalar.fromString("b")) {
-=======
-  public void testStringLessThanScalar() {
-    try (ColumnVector a = ColumnVector.fromStrings("a", "b", "c", "d");
-         ColumnVector b = ColumnVector.fromStrings("a", "b", "b", "a");
-         ColumnVector c = ColumnVector.fromStrings("a", null, "b", null)) {
-      Scalar s = Scalar.fromString("b");
->>>>>>> da69adb5
 
       try (ColumnVector answer = a.lessThan(s);
            ColumnVector expected = ColumnVector.fromBoxedBooleans(true, false, false, false)) {
@@ -623,19 +585,11 @@
 
 
   @Test
-<<<<<<< HEAD
-  public void testStringCategoryLessThanScalarNotPresent() {
-    try (ColumnVector a = ColumnVector.categoryFromStrings("a", "b", "c", "d");
-         ColumnVector b = ColumnVector.categoryFromStrings("a", "b", "b", "a");
-         ColumnVector c = ColumnVector.categoryFromStrings("a", null, "b", null);
+  public void testStringLessThanScalarNotPresent() {
+    try (ColumnVector a = ColumnVector.fromStrings("a", "b", "c", "d");
+         ColumnVector b = ColumnVector.fromStrings("a", "b", "b", "a");
+         ColumnVector c = ColumnVector.fromStrings("a", null, "b", null);
          Scalar s = Scalar.fromString("abc")) {
-=======
-  public void testStringLessThanScalarNotPresent() {
-    try (ColumnVector a = ColumnVector.fromStrings("a", "b", "c", "d");
-         ColumnVector b = ColumnVector.fromStrings("a", "b", "b", "a");
-         ColumnVector c = ColumnVector.fromStrings("a", null, "b", null)) {
-      Scalar s = Scalar.fromString("abc");
->>>>>>> da69adb5
 
       try (ColumnVector answer = a.lessThan(s);
            ColumnVector expected = ColumnVector.fromBoxedBooleans(true, false, false, false)) {
@@ -681,19 +635,11 @@
   }
 
   @Test
-<<<<<<< HEAD
-  public void testStringCategoryGreaterThanScalar() {
-    try (ColumnVector a = ColumnVector.categoryFromStrings("a", "b", "c", "d");
-         ColumnVector b = ColumnVector.categoryFromStrings("a", "b", "b", "a");
-         ColumnVector c = ColumnVector.categoryFromStrings("a", null, "b", null);
+  public void testStringGreaterThanScalar() {
+    try (ColumnVector a = ColumnVector.fromStrings("a", "b", "c", "d");
+         ColumnVector b = ColumnVector.fromStrings("a", "b", "b", "a");
+         ColumnVector c = ColumnVector.fromStrings("a", null, "b", null);
          Scalar s = Scalar.fromString("b")) {
-=======
-  public void testStringGreaterThanScalar() {
-    try (ColumnVector a = ColumnVector.fromStrings("a", "b", "c", "d");
-         ColumnVector b = ColumnVector.fromStrings("a", "b", "b", "a");
-         ColumnVector c = ColumnVector.fromStrings("a", null, "b", null)) {
-      Scalar s = Scalar.fromString("b");
->>>>>>> da69adb5
 
       try (ColumnVector answer = a.greaterThan(s);
            ColumnVector expected = ColumnVector.fromBoxedBooleans(false, false, true, true)) {
@@ -713,19 +659,11 @@
   }
 
   @Test
-<<<<<<< HEAD
-  public void testStringCategoryGreaterThanScalarNotPresent() {
-    try (ColumnVector a = ColumnVector.categoryFromStrings("a", "b", "c", "d");
-         ColumnVector b = ColumnVector.categoryFromStrings("a", "b", "b", "a");
-         ColumnVector c = ColumnVector.categoryFromStrings("a", null, "b", null);
+  public void testStringGreaterThanScalarNotPresent() {
+    try (ColumnVector a = ColumnVector.fromStrings("a", "b", "c", "d");
+         ColumnVector b = ColumnVector.fromStrings("a", "b", "b", "a");
+         ColumnVector c = ColumnVector.fromStrings("a", null, "b", null);
          Scalar s = Scalar.fromString("boo")) {
-=======
-  public void testStringGreaterThanScalarNotPresent() {
-    try (ColumnVector a = ColumnVector.fromStrings("a", "b", "c", "d");
-         ColumnVector b = ColumnVector.fromStrings("a", "b", "b", "a");
-         ColumnVector c = ColumnVector.fromStrings("a", null, "b", null)) {
-      Scalar s = Scalar.fromString("boo");
->>>>>>> da69adb5
 
       try (ColumnVector answer = a.greaterThan(s);
            ColumnVector expected = ColumnVector.fromBoxedBooleans(false, false, true, true)) {
@@ -771,19 +709,11 @@
   }
 
   @Test
-<<<<<<< HEAD
-  public void testStringCategoryLessOrEqualToScalar() {
-    try (ColumnVector a = ColumnVector.categoryFromStrings("a", "b", "c", "d");
-         ColumnVector b = ColumnVector.categoryFromStrings("a", "b", "b", "a");
-         ColumnVector c = ColumnVector.categoryFromStrings("a", null, "b", null);
+  public void testStringLessOrEqualToScalar() {
+    try (ColumnVector a = ColumnVector.fromStrings("a", "b", "c", "d");
+         ColumnVector b = ColumnVector.fromStrings("a", "b", "b", "a");
+         ColumnVector c = ColumnVector.fromStrings("a", null, "b", null);
          Scalar s = Scalar.fromString("b")) {
-=======
-  public void testStringLessOrEqualToScalar() {
-    try (ColumnVector a = ColumnVector.fromStrings("a", "b", "c", "d");
-         ColumnVector b = ColumnVector.fromStrings("a", "b", "b", "a");
-         ColumnVector c = ColumnVector.fromStrings("a", null, "b", null)) {
-      Scalar s = Scalar.fromString("b");
->>>>>>> da69adb5
 
       try (ColumnVector answer = a.lessOrEqualTo(s);
            ColumnVector expected = ColumnVector.fromBoxedBooleans(true, true, false, false)) {
@@ -803,19 +733,11 @@
   }
 
   @Test
-<<<<<<< HEAD
-  public void testStringCategoryLessOrEqualToScalarNotPresent() {
-    try (ColumnVector a = ColumnVector.categoryFromStrings("a", "b", "c", "d");
-         ColumnVector b = ColumnVector.categoryFromStrings("a", "b", "b", "a");
-         ColumnVector c = ColumnVector.categoryFromStrings("a", null, "b", null);
+  public void testStringLessOrEqualToScalarNotPresent() {
+    try (ColumnVector a = ColumnVector.fromStrings("a", "b", "c", "d");
+         ColumnVector b = ColumnVector.fromStrings("a", "b", "b", "a");
+         ColumnVector c = ColumnVector.fromStrings("a", null, "b", null);
          Scalar s = Scalar.fromString("boo")) {
-=======
-  public void testStringLessOrEqualToScalarNotPresent() {
-    try (ColumnVector a = ColumnVector.fromStrings("a", "b", "c", "d");
-         ColumnVector b = ColumnVector.fromStrings("a", "b", "b", "a");
-         ColumnVector c = ColumnVector.fromStrings("a", null, "b", null)) {
-      Scalar s = Scalar.fromString("boo");
->>>>>>> da69adb5
 
       try (ColumnVector answer = a.lessOrEqualTo(s);
            ColumnVector expected = ColumnVector.fromBoxedBooleans(true, true, false, false)) {
@@ -861,19 +783,11 @@
   }
 
   @Test
-<<<<<<< HEAD
-  public void testStringCategoryGreaterOrEqualToScalar() {
-    try (ColumnVector a = ColumnVector.categoryFromStrings("a", "b", "c", "d");
-         ColumnVector b = ColumnVector.categoryFromStrings("a", "b", "b", "a");
-         ColumnVector c = ColumnVector.categoryFromStrings("a", null, "b", null);
+  public void testStringGreaterOrEqualToScalar() {
+    try (ColumnVector a = ColumnVector.fromStrings("a", "b", "c", "d");
+         ColumnVector b = ColumnVector.fromStrings("a", "b", "b", "a");
+         ColumnVector c = ColumnVector.fromStrings("a", null, "b", null);
          Scalar s = Scalar.fromString("b")) {
-=======
-  public void testStringGreaterOrEqualToScalar() {
-    try (ColumnVector a = ColumnVector.fromStrings("a", "b", "c", "d");
-         ColumnVector b = ColumnVector.fromStrings("a", "b", "b", "a");
-         ColumnVector c = ColumnVector.fromStrings("a", null, "b", null)) {
-      Scalar s = Scalar.fromString("b");
->>>>>>> da69adb5
 
       try (ColumnVector answer = a.greaterOrEqualTo(s);
            ColumnVector expected = ColumnVector.fromBoxedBooleans(false, true, true, true)) {
@@ -893,19 +807,11 @@
   }
 
   @Test
-<<<<<<< HEAD
-  public void testStringCategoryGreaterOrEqualToScalarNotPresent() {
-    try (ColumnVector a = ColumnVector.categoryFromStrings("a", "b", "c", "d");
-         ColumnVector b = ColumnVector.categoryFromStrings("a", "b", "b", "a");
-         ColumnVector c = ColumnVector.categoryFromStrings("a", null, "b", null);
+  public void testStringGreaterOrEqualToScalarNotPresent() {
+    try (ColumnVector a = ColumnVector.fromStrings("a", "b", "c", "d");
+         ColumnVector b = ColumnVector.fromStrings("a", "b", "b", "a");
+         ColumnVector c = ColumnVector.fromStrings("a", null, "b", null);
          Scalar s = Scalar.fromString("abc")) {
-=======
-  public void testStringGreaterOrEqualToScalarNotPresent() {
-    try (ColumnVector a = ColumnVector.fromStrings("a", "b", "c", "d");
-         ColumnVector b = ColumnVector.fromStrings("a", "b", "b", "a");
-         ColumnVector c = ColumnVector.fromStrings("a", null, "b", null)) {
-      Scalar s = Scalar.fromString("abc");
->>>>>>> da69adb5
 
       try (ColumnVector answer = a.greaterOrEqualTo(s);
            ColumnVector expected = ColumnVector.fromBoxedBooleans(false, true, true, true)) {
